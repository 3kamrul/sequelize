--- conflicted
+++ resolved
@@ -865,27 +865,6 @@
         expect(Task.rawAttributes.projectId.allowNull).to.be.ok;
       });
     });
-
-<<<<<<< HEAD
-=======
-    it('should throw an error if foreignKey and as result in a name clash', function () {
-      const Person = this.sequelize.define('person', {});
-      const Car = this.sequelize.define('car', {});
-
-      expect(Car.belongsTo.bind(Car, Person, { foreignKey: 'person' })).to
-        .throw('Naming collision between attribute \'person\' and association \'person\' on model car. To remedy this, change either foreignKey or as in your association definition');
-    });
-
-    it('should throw an error if an association clashes with the name of an already define attribute', function () {
-      const Person = this.sequelize.define('person', {});
-      const Car = this.sequelize.define('car', {
-        person: DataTypes.INTEGER,
-      });
-
-      expect(Car.belongsTo.bind(Car, Person, { as: 'person' })).to
-        .throw('Naming collision between attribute \'person\' and association \'person\' on model car. To remedy this, change either foreignKey or as in your association definition');
-    });
->>>>>>> 4bbd4fb8
   });
 
   describe('Eager loading', () => {
