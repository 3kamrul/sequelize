--- conflicted
+++ resolved
@@ -3080,62 +3080,6 @@
     });
   });
 
-<<<<<<< HEAD
-=======
-  describe('belongsTo and hasMany at once', () => {
-    beforeEach(function () {
-      this.A = this.sequelize.define('a', { name: DataTypes.STRING });
-      this.B = this.sequelize.define('b', { name: DataTypes.STRING });
-    });
-
-    describe('source belongs to target', () => {
-      beforeEach(function () {
-        this.A.belongsTo(this.B, { as: 'relation1' });
-        this.A.belongsToMany(this.B, { as: 'relation2', through: 'AB' });
-        this.B.belongsToMany(this.A, { as: 'relation2', through: 'AB' });
-
-        return this.sequelize.sync({ force: true });
-      });
-
-      it('correctly uses bId in A', async function () {
-        const a1 = this.A.build({ name: 'a1' });
-        const b1 = this.B.build({ name: 'b1' });
-
-        await a1
-          .save();
-
-        await b1.save();
-        await a1.setRelation1(b1);
-        const a = await this.A.findOne({ where: { name: 'a1' } });
-        expect(a.relation1Id).to.be.eq(b1.id);
-      });
-    });
-
-    describe('target belongs to source', () => {
-      beforeEach(function () {
-        this.B.belongsTo(this.A, { as: 'relation1' });
-        this.A.belongsToMany(this.B, { as: 'relation2', through: 'AB' });
-        this.B.belongsToMany(this.A, { as: 'relation2', through: 'AB' });
-
-        return this.sequelize.sync({ force: true });
-      });
-
-      it('correctly uses bId in A', async function () {
-        const a1 = this.A.build({ name: 'a1' });
-        const b1 = this.B.build({ name: 'b1' });
-
-        await a1
-          .save();
-
-        await b1.save();
-        await b1.setRelation1(a1);
-        const b = await this.B.findOne({ where: { name: 'b1' } });
-        expect(b.relation1Id).to.be.eq(a1.id);
-      });
-    });
-  });
-
->>>>>>> 4bbd4fb8
   describe('alias', () => {
     it('creates the join table when through is a string', async function () {
       const User = this.sequelize.define('User', {});
