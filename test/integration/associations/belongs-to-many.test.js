--- conflicted
+++ resolved
@@ -4,11 +4,7 @@
 
 const expect = chai.expect;
 const Support = require('../support');
-<<<<<<< HEAD
-const { Sequelize, DataTypes, Op } = require('@sequelize/core');
-=======
 const { DataTypes, Sequelize, Op } = require('@sequelize/core');
->>>>>>> ac89aac7
 const _ = require('lodash');
 const sinon = require('sinon');
 
