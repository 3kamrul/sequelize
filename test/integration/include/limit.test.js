--- conflicted
+++ resolved
@@ -1,17 +1,10 @@
 'use strict';
 
 const chai = require('chai');
-<<<<<<< HEAD
-const { Sequelize, DataTypes, Op } = require('@sequelize/core');
-
-const expect = chai.expect;
-const Support = require('../support');
-=======
 
 const expect = chai.expect;
 const Support = require('../support');
 const { DataTypes, Sequelize, Op } = require('@sequelize/core');
->>>>>>> ac89aac7
 
 describe(Support.getTestDialectTeaser('Include'), () => {
 
