--- conflicted
+++ resolved
@@ -1,19 +1,11 @@
 'use strict';
 
 const chai = require('chai');
-<<<<<<< HEAD
-const { Sequelize, Op, DataTypes } = require('@sequelize/core');
-
-=======
->>>>>>> ac89aac7
 const moment = require('moment');
 
 const expect = chai.expect;
 const Support = require('../support');
-<<<<<<< HEAD
-=======
 const { DataTypes, Op, Sequelize } = require('@sequelize/core');
->>>>>>> ac89aac7
 
 const current = Support.sequelize;
 
