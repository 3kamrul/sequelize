--- conflicted
+++ resolved
@@ -679,7 +679,89 @@
         });
       }
 
-<<<<<<< HEAD
+      if (current.dialect.supports.inserts.conflictFields) {
+        describe('conflictFields', () => {
+          // An Abstract joiner table.  Unique constraint deliberately removed
+          // to ensure that `conflictFields` is actually respected, not inferred.
+          const Memberships = current.define('memberships', {
+            user_id: DataTypes.INTEGER,
+            group_id: DataTypes.INTEGER,
+            permissions: DataTypes.ENUM('admin', 'member')
+          });
+
+          beforeEach(async () => {
+            await Memberships.sync({ force: true });
+
+            await current.queryInterface.addConstraint('memberships', {
+              type: 'UNIQUE',
+              fields: ['user_id', 'group_id']
+            });
+          });
+
+          it('should insert with no other rows', async () => {
+            const [newRow] = await Memberships.upsert(
+              {
+                user_id: 1,
+                group_id: 1,
+                permissions: 'member'
+              },
+              {
+                conflictFields: ['user_id', 'group_id']
+              }
+            );
+
+            expect(newRow).to.not.eq(null);
+            expect(newRow.permissions).to.eq('member');
+          });
+
+          it('should use conflictFields as upsertKeys', async () => {
+            const [originalMembership] = await Memberships.upsert(
+              {
+                user_id: 1,
+                group_id: 1,
+                permissions: 'member'
+              },
+              {
+                conflictFields: ['user_id', 'group_id']
+              }
+            );
+
+            expect(originalMembership).to.not.eq(null);
+            expect(originalMembership.permissions).to.eq('member');
+
+            const [updatedMembership] = await Memberships.upsert(
+              {
+                user_id: 1,
+                group_id: 1,
+                permissions: 'admin'
+              },
+              {
+                conflictFields: ['user_id', 'group_id']
+              }
+            );
+
+            expect(updatedMembership).to.not.eq(null);
+            expect(updatedMembership.permissions).to.eq('admin');
+            expect(updatedMembership.id).to.eq(originalMembership.id);
+
+            const [otherMembership] = await Memberships.upsert(
+              {
+                user_id: 2,
+                group_id: 1,
+                permissions: 'member'
+              },
+              {
+                conflictFields: ['user_id', 'group_id']
+              }
+            );
+
+            expect(otherMembership).to.not.eq(null);
+            expect(otherMembership.permissions).to.eq('member');
+            expect(otherMembership.id).to.not.eq(originalMembership.id);
+          });
+        });
+      }
+
 
       if (current.dialect.supports.inserts.onConflictWhere) {
         describe('conflictWhere', () => {
@@ -771,41 +853,10 @@
                 conflictWhere: {
                   isUnique: true
                 }
-=======
-      if (current.dialect.supports.inserts.conflictFields) {
-        describe('conflictFields', () => {
-          // An Abstract joiner table.  Unique constraint deliberately removed
-          // to ensure that `conflictFields` is actually respected, not inferred.
-          const Memberships = current.define('memberships', {
-            user_id: DataTypes.INTEGER,
-            group_id: DataTypes.INTEGER,
-            permissions: DataTypes.ENUM('admin', 'member')
-          });
-
-          beforeEach(async () => {
-            await Memberships.sync({ force: true });
-
-            await current.queryInterface.addConstraint('memberships', {
-              type: 'UNIQUE',
-              fields: ['user_id', 'group_id']
-            });
-          });
-
-          it('should insert with no other rows', async () => {
-            const [newRow] = await Memberships.upsert(
-              {
-                user_id: 1,
-                group_id: 1,
-                permissions: 'member'
-              },
-              {
-                conflictFields: ['user_id', 'group_id']
->>>>>>> 490a3ccb
               }
             );
 
             expect(newRow).to.not.eq(null);
-<<<<<<< HEAD
             expect(newRow.name).to.eq('John');
             expect(newRow.bio).to.eq('first');
 
@@ -869,55 +920,7 @@
             const rowCount = await Users.count();
 
             expect(rowCount).to.eq(2);
-=======
-            expect(newRow.permissions).to.eq('member');
-          });
-
-          it('should use conflictFields as upsertKeys', async () => {
-            const [originalMembership] = await Memberships.upsert(
-              {
-                user_id: 1,
-                group_id: 1,
-                permissions: 'member'
-              },
-              {
-                conflictFields: ['user_id', 'group_id']
-              }
-            );
-
-            expect(originalMembership).to.not.eq(null);
-            expect(originalMembership.permissions).to.eq('member');
-
-            const [updatedMembership] = await Memberships.upsert(
-              {
-                user_id: 1,
-                group_id: 1,
-                permissions: 'admin'
-              },
-              {
-                conflictFields: ['user_id', 'group_id']
-              }
-            );
-
-            expect(updatedMembership).to.not.eq(null);
-            expect(updatedMembership.permissions).to.eq('admin');
-            expect(updatedMembership.id).to.eq(originalMembership.id);
-
-            const [otherMembership] = await Memberships.upsert(
-              {
-                user_id: 2,
-                group_id: 1,
-                permissions: 'member'
-              },
-              {
-                conflictFields: ['user_id', 'group_id']
-              }
-            );
-
-            expect(otherMembership).to.not.eq(null);
-            expect(otherMembership.permissions).to.eq('member');
-            expect(otherMembership.id).to.not.eq(originalMembership.id);
->>>>>>> 490a3ccb
+
           });
         });
       }
