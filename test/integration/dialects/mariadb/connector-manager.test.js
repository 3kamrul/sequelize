--- conflicted
+++ resolved
@@ -60,18 +60,11 @@
         await expect(sequelize.connectionManager.getConnection()).to.have.been.rejectedWith(Sequelize.HostNotReachableError);
       });
 
-<<<<<<< HEAD
       it('ER_ACCESS_DENIED_ERROR | ELOGIN', async () => {
-        const sequelize = new Support.Sequelize('localhost', 'was', 'ddsd', Support.sequelize.options);
+        const sequelize = new Sequelize('localhost', 'was', 'ddsd', Support.sequelize.options);
         await expect(sequelize.connectionManager.getConnection()).to.have.been.rejectedWith(Sequelize.AccessDeniedError);
       });
-=======
-    it('ER_ACCESS_DENIED_ERROR | ELOGIN', async () => {
-      const sequelize = new Sequelize('localhost', 'was', 'ddsd', Support.sequelize.options);
-      await expect(sequelize.connectionManager.getConnection()).to.have.been.rejectedWith(Sequelize.AccessDeniedError);
->>>>>>> ac89aac7
     });
-
   });
 
 }