'use strict';

const Support = require('../support');
<<<<<<< HEAD
const { Model, DataTypes, Op } = require('@sequelize/core');
=======
const { DataTypes, Model, Op } = require('@sequelize/core');
>>>>>>> ac89aac7
const util = require('util');
const chai = require('chai');
const { _validateIncludedElements } = require('@sequelize/core/lib/model-internals');

const expect = chai.expect;
const expectsql = Support.expectsql;
const current = Support.sequelize;
const sql = current.dialect.queryGenerator;

// Notice: [] will be replaced by dialect specific tick/quote character when there is not dialect specific expectation but only a default expectation

describe(Support.getTestDialectTeaser('SQL'), () => {
  describe('select', () => {
    const testsql = function (options, expectation, testFunction = it) {
      const model = options.model;

      testFunction(util.inspect(options, { depth: 2 }), () => {
        return expectsql(
          sql.selectQuery(
            options.table || model && model.getTableName(),
            options,
            options.model,
          ),
          expectation,
        );
      });
    };

    testsql.only = (options, expectation) => testsql(options, expectation, it.only);

    testsql({
      table: 'User',
      attributes: [
        'email',
        ['first_name', 'firstName'],
      ],
      where: {
        email: 'jon.snow@gmail.com',
      },
      order: [
        ['email', 'DESC'],
      ],
      limit: 10,
    }, {
      default: 'SELECT [email], [first_name] AS [firstName] FROM [User] WHERE [User].[email] = \'jon.snow@gmail.com\' ORDER BY [email] DESC LIMIT 10;',
      db2: 'SELECT "email", "first_name" AS "firstName" FROM "User" WHERE "User"."email" = \'jon.snow@gmail.com\' ORDER BY "email" DESC FETCH NEXT 10 ROWS ONLY;',
      mssql: 'SELECT [email], [first_name] AS [firstName] FROM [User] WHERE [User].[email] = N\'jon.snow@gmail.com\' ORDER BY [email] DESC OFFSET 0 ROWS FETCH NEXT 10 ROWS ONLY;',
      ibmi: 'SELECT "email", "first_name" AS "firstName" FROM "User" WHERE "User"."email" = \'jon.snow@gmail.com\' ORDER BY "email" DESC FETCH NEXT 10 ROWS ONLY',
    });

    testsql({
      table: 'User',
      attributes: [
        'email',
        ['first_name', 'firstName'],
        ['last_name', 'lastName'],
      ],
      order: [
        ['last_name', 'ASC'],
      ],
      groupedLimit: {
        limit: 3,
        on: 'companyId',
        values: [
          1,
          5,
        ],
      },
    }, {
      default: `SELECT [User].* FROM (${
        [
          `SELECT * FROM (SELECT [email], [first_name] AS [firstName], [last_name] AS [lastName] FROM [User] WHERE [User].[companyId] = 1 ORDER BY [last_name] ASC${sql.addLimitAndOffset({ limit: 3, order: ['last_name', 'ASC'] })}) AS sub`,
          `SELECT * FROM (SELECT [email], [first_name] AS [firstName], [last_name] AS [lastName] FROM [User] WHERE [User].[companyId] = 5 ORDER BY [last_name] ASC${sql.addLimitAndOffset({ limit: 3, order: ['last_name', 'ASC'] })}) AS sub`,
        ].join(current.dialect.supports['UNION ALL'] ? ' UNION ALL ' : ' UNION ')
      }) AS [User];`,
    });

    (function () {
      const User = Support.sequelize.define('user', {
        id: {
          type: DataTypes.INTEGER,
          primaryKey: true,
          autoIncrement: true,
          field: 'id_user',
        },
      });
      const Project = Support.sequelize.define('project', {
        title: DataTypes.STRING,
      });

      const ProjectUser = Support.sequelize.define('project_user', {
        userId: {
          type: DataTypes.INTEGER,
          field: 'user_id',
        },
        projectId: {
          type: DataTypes.INTEGER,
          field: 'project_id',
        },
      }, { timestamps: false });

      User.Projects = User.belongsToMany(Project, { through: ProjectUser });
      Project.belongsToMany(User, { through: ProjectUser });

      testsql({
        table: User.getTableName(),
        model: User,
        attributes: [
          ['id_user', 'id'],
        ],
        order: [
          ['last_name', 'ASC'],
        ],
        groupedLimit: {
          limit: 3,
          on: User.Projects,
          values: [
            1,
            5,
          ],
        },
      }, {
        default: `SELECT [user].* FROM (${
          [
            `SELECT * FROM (SELECT [user].[id_user] AS [id], [user].[last_name] AS [subquery_order_0], [projects].[user_id] AS [projects.userId], [projects].[project_id] AS [projects.projectId] FROM [users] AS [user] INNER JOIN [project_users] AS [projects] ON [user].[id_user] = [projects].[user_id] AND [projects].[project_id] = 1 ORDER BY [subquery_order_0] ASC${current.dialect.name === 'mssql' ? ', [user].[id_user]' : ''}${sql.addLimitAndOffset({ limit: 3, order: ['last_name', 'ASC'] })}) AS sub`,
            `SELECT * FROM (SELECT [user].[id_user] AS [id], [user].[last_name] AS [subquery_order_0], [projects].[user_id] AS [projects.userId], [projects].[project_id] AS [projects.projectId] FROM [users] AS [user] INNER JOIN [project_users] AS [projects] ON [user].[id_user] = [projects].[user_id] AND [projects].[project_id] = 5 ORDER BY [subquery_order_0] ASC${current.dialect.name === 'mssql' ? ', [user].[id_user]' : ''}${sql.addLimitAndOffset({ limit: 3, order: ['last_name', 'ASC'] })}) AS sub`,
          ].join(current.dialect.supports['UNION ALL'] ? ' UNION ALL ' : ' UNION ')
        }) AS [user] ORDER BY [subquery_order_0] ASC;`,
      });

      testsql({
        table: User.getTableName(),
        model: User,
        attributes: [
          ['id_user', 'id'],
        ],
        order: [
          ['last_name', 'ASC'],
        ],
        groupedLimit: {
          limit: 3,
          through: {
            where: {
              status: 1,
            },
          },
          on: User.Projects,
          values: [
            1,
            5,
          ],
        },
      }, {
        default: `SELECT [user].* FROM (${
          [
            `SELECT * FROM (SELECT [user].[id_user] AS [id], [user].[last_name] AS [subquery_order_0], [projects].[user_id] AS [projects.userId], [projects].[project_id] AS [projects.projectId] FROM [users] AS [user] INNER JOIN [project_users] AS [projects] ON [user].[id_user] = [projects].[user_id] AND [projects].[project_id] = 1 AND [projects].[status] = 1 ORDER BY [subquery_order_0] ASC${current.dialect.name === 'mssql' ? ', [user].[id_user]' : ''}${sql.addLimitAndOffset({ limit: 3, order: ['last_name', 'ASC'] })}) AS sub`,
            `SELECT * FROM (SELECT [user].[id_user] AS [id], [user].[last_name] AS [subquery_order_0], [projects].[user_id] AS [projects.userId], [projects].[project_id] AS [projects.projectId] FROM [users] AS [user] INNER JOIN [project_users] AS [projects] ON [user].[id_user] = [projects].[user_id] AND [projects].[project_id] = 5 AND [projects].[status] = 1 ORDER BY [subquery_order_0] ASC${current.dialect.name === 'mssql' ? ', [user].[id_user]' : ''}${sql.addLimitAndOffset({ limit: 3, order: ['last_name', 'ASC'] })}) AS sub`,
          ].join(current.dialect.supports['UNION ALL'] ? ' UNION ALL ' : ' UNION ')
        }) AS [user] ORDER BY [subquery_order_0] ASC;`,
      });

      testsql({
        table: User.getTableName(),
        model: User,
        attributes: [
          ['id_user', 'id'],
        ],
        order: [
          ['id_user', 'ASC'],
        ],
        where: {
          age: {
            [Op.gte]: 21,
          },
        },
        groupedLimit: {
          limit: 3,
          on: User.Projects,
          values: [
            1,
            5,
          ],
        },
      }, {
        default: `SELECT [user].* FROM (${
          [
            `SELECT * FROM (SELECT [user].[id_user] AS [id], [user].[id_user] AS [subquery_order_0], [projects].[user_id] AS [projects.userId], [projects].[project_id] AS [projects.projectId] FROM [users] AS [user] INNER JOIN [project_users] AS [projects] ON [user].[id_user] = [projects].[user_id] AND [projects].[project_id] = 1 WHERE [user].[age] >= 21 ORDER BY [subquery_order_0] ASC${current.dialect.name === 'mssql' ? ', [user].[id_user]' : ''}${sql.addLimitAndOffset({ limit: 3, order: ['last_name', 'ASC'] })}) AS sub`,
            `SELECT * FROM (SELECT [user].[id_user] AS [id], [user].[id_user] AS [subquery_order_0], [projects].[user_id] AS [projects.userId], [projects].[project_id] AS [projects.projectId] FROM [users] AS [user] INNER JOIN [project_users] AS [projects] ON [user].[id_user] = [projects].[user_id] AND [projects].[project_id] = 5 WHERE [user].[age] >= 21 ORDER BY [subquery_order_0] ASC${current.dialect.name === 'mssql' ? ', [user].[id_user]' : ''}${sql.addLimitAndOffset({ limit: 3, order: ['last_name', 'ASC'] })}) AS sub`,
          ].join(current.dialect.supports['UNION ALL'] ? ' UNION ALL ' : ' UNION ')
        }) AS [user] ORDER BY [subquery_order_0] ASC;`,
      });
    }());

    (function () {
      const User = Support.sequelize.define('user', {
        id: {
          type: DataTypes.INTEGER,
          primaryKey: true,
          autoIncrement: true,
          field: 'id_user',
        },
        email: DataTypes.STRING,
        firstName: {
          type: DataTypes.STRING,
          field: 'first_name',
        },
        lastName: {
          type: DataTypes.STRING,
          field: 'last_name',
        },
      },
      {
        tableName: 'users',
      });
      const Post = Support.sequelize.define('Post', {
        title: DataTypes.STRING,
        userId: {
          type: DataTypes.INTEGER,
          field: 'user_id',
        },
      },
      {
        tableName: 'post',
      });

      User.Posts = User.hasMany(Post, { foreignKey: 'userId', as: 'POSTS' });

      const Comment = Support.sequelize.define('Comment', {
        title: DataTypes.STRING,
        postId: {
          type: DataTypes.INTEGER,
          field: 'post_id',
        },
      },
      {
        tableName: 'comment',
      });

      Post.Comments = Post.hasMany(Comment, { foreignKey: 'postId', as: 'COMMENTS' });

      const include = _validateIncludedElements({
        include: [{
          attributes: ['title'],
          association: User.Posts,
        }],
        model: User,
      }).include;

      testsql({
        table: User.getTableName(),
        model: User,
        include,
        attributes: [
          ['id_user', 'id'],
          'email',
          ['first_name', 'firstName'],
          ['last_name', 'lastName'],
        ],
        order: [
          ['last_name', 'ASC'],
        ],
        groupedLimit: {
          limit: 3,
          on: 'companyId',
          values: [
            1,
            5,
          ],
        },
      }, {
        default: `SELECT [user].*, [POSTS].[id] AS [POSTS.id], [POSTS].[title] AS [POSTS.title] FROM (${
          [
            `SELECT * FROM (SELECT [id_user] AS [id], [email], [first_name] AS [firstName], [last_name] AS [lastName] FROM [users] AS [user] WHERE [user].[companyId] = 1 ORDER BY [user].[last_name] ASC${sql.addLimitAndOffset({ limit: 3, order: [['last_name', 'ASC']] })}) AS sub`,
            `SELECT * FROM (SELECT [id_user] AS [id], [email], [first_name] AS [firstName], [last_name] AS [lastName] FROM [users] AS [user] WHERE [user].[companyId] = 5 ORDER BY [user].[last_name] ASC${sql.addLimitAndOffset({ limit: 3, order: [['last_name', 'ASC']] })}) AS sub`,
          ].join(current.dialect.supports['UNION ALL'] ? ' UNION ALL ' : ' UNION ')
        }) AS [user] LEFT OUTER JOIN [post] AS [POSTS] ON [user].[id] = [POSTS].[user_id];`,
      });

      testsql({
        table: User.getTableName(),
        model: User,
        include,
        attributes: [
          ['id_user', 'id'],
          'email',
          ['first_name', 'firstName'],
          ['last_name', 'lastName'],
        ],
        order: [['[last_name]'.replace(/\[/g, Support.sequelize.dialect.TICK_CHAR_LEFT).replace(/\]/g, Support.sequelize.dialect.TICK_CHAR_RIGHT), 'ASC']],
        limit: 30,
        offset: 10,
        hasMultiAssociation: true, // must be set only for mssql dialect here
        subQuery: true,
      }, {
        default: `${'SELECT [user].*, [POSTS].[id] AS [POSTS.id], [POSTS].[title] AS [POSTS.title] FROM ('
                       + 'SELECT [user].[id_user] AS [id], [user].[email], [user].[first_name] AS [firstName], [user].[last_name] AS [lastName] FROM [users] AS [user] ORDER BY [user].[last_name] ASC'}${
          sql.addLimitAndOffset({ limit: 30, offset: 10, order: [['`user`.`last_name`', 'ASC']] })
        }) AS [user] LEFT OUTER JOIN [post] AS [POSTS] ON [user].[id_user] = [POSTS].[user_id] ORDER BY [user].[last_name] ASC;`,
        ibmi: `${'SELECT "user".*, "POSTS"."id" AS "POSTS.id", "POSTS"."title" AS "POSTS.title" FROM ('
                       + 'SELECT "user"."id_user" AS "id", "user"."email", "user"."first_name" AS "firstName", "user"."last_name" AS "lastName" FROM "users" AS "user" ORDER BY "user"."last_name" ASC'}${
          sql.addLimitAndOffset({ limit: 30, offset: 10, order: [['`user`.`last_name`', 'ASC']] })
        }) AS "user" LEFT OUTER JOIN "post" AS "POSTS" ON "user"."id_user" = "POSTS"."user_id" ORDER BY "user"."last_name" ASC`,
      });

      // By default, SELECT with include of a multi association & limit will be ran as a subQuery
      //  This checks the result when the query is forced to be ran without a subquery
      testsql({
        table: User.getTableName(),
        model: User,
        include,
        attributes: [
          ['id_user', 'id'],
          'email',
          ['first_name', 'firstName'],
          ['last_name', 'lastName'],
        ],
        order: [['[last_name]'.replace(/\[/g, Support.sequelize.dialect.TICK_CHAR_LEFT).replace(/\]/g, Support.sequelize.dialect.TICK_CHAR_RIGHT), 'ASC']],
        limit: 30,
        offset: 10,
        hasMultiAssociation: true, // must be set only for mssql dialect here
        subQuery: false,
      }, {
        default: Support.minifySql(`SELECT [user].[id_user] AS [id], [user].[email], [user].[first_name] AS [firstName], [user].[last_name] AS [lastName], [POSTS].[id] AS [POSTS.id], [POSTS].[title] AS [POSTS.title]
          FROM [users] AS [user] LEFT OUTER JOIN [post] AS [POSTS]
          ON [user].[id_user] = [POSTS].[user_id]
          ORDER BY [user].[last_name] ASC
          ${sql.addLimitAndOffset({ limit: 30, offset: 10, order: [['last_name', 'ASC']], include }, User)};
        `),
      });

      const nestedInclude = _validateIncludedElements({
        include: [{
          attributes: ['title'],
          association: User.Posts,
          include: [{
            attributes: ['title'],
            association: Post.Comments,
          }],
        }],
        model: User,
      }).include;

      testsql({
        table: User.getTableName(),
        model: User,
        include: nestedInclude,
        attributes: [
          ['id_user', 'id'],
          'email',
          ['first_name', 'firstName'],
          ['last_name', 'lastName'],
        ],
        order: [
          ['last_name', 'ASC'],
        ],
        groupedLimit: {
          limit: 3,
          on: 'companyId',
          values: [
            1,
            5,
          ],
        },
      }, {
        default: `SELECT [user].*, [POSTS].[id] AS [POSTS.id], [POSTS].[title] AS [POSTS.title], [POSTS->COMMENTS].[id] AS [POSTS.COMMENTS.id], [POSTS->COMMENTS].[title] AS [POSTS.COMMENTS.title] FROM (${
          [
            `SELECT * FROM (SELECT [id_user] AS [id], [email], [first_name] AS [firstName], [last_name] AS [lastName] FROM [users] AS [user] WHERE [user].[companyId] = 1 ORDER BY [user].[last_name] ASC${sql.addLimitAndOffset({ limit: 3, order: ['last_name', 'ASC'] })}) AS sub`,
            `SELECT * FROM (SELECT [id_user] AS [id], [email], [first_name] AS [firstName], [last_name] AS [lastName] FROM [users] AS [user] WHERE [user].[companyId] = 5 ORDER BY [user].[last_name] ASC${sql.addLimitAndOffset({ limit: 3, order: ['last_name', 'ASC'] })}) AS sub`,
          ].join(current.dialect.supports['UNION ALL'] ? ' UNION ALL ' : ' UNION ')
        }) AS [user] LEFT OUTER JOIN [post] AS [POSTS] ON [user].[id] = [POSTS].[user_id] LEFT OUTER JOIN [comment] AS [POSTS->COMMENTS] ON [POSTS].[id] = [POSTS->COMMENTS].[post_id];`,
      });
    }());

    it('include (left outer join)', () => {
      const User = Support.sequelize.define('User', {
        name: DataTypes.STRING,
        age: DataTypes.INTEGER,
      },
      {
        freezeTableName: true,
      });
      const Post = Support.sequelize.define('Post', {
        title: DataTypes.STRING,
      },
      {
        freezeTableName: true,
      });

      User.Posts = User.hasMany(Post, { foreignKey: 'user_id' });

      expectsql(sql.selectQuery('User', {
        attributes: ['name', 'age'],
        include: _validateIncludedElements({
          include: [{
            attributes: ['title'],
            association: User.Posts,
          }],
          model: User,
        }).include,
        model: User,
      }, User), {
        ibmi: 'SELECT "User"."name", "User"."age", "Posts"."id" AS "Posts.id", "Posts"."title" AS "Posts.title" FROM "User" AS "User" LEFT OUTER JOIN "Post" AS "Posts" ON "User"."id" = "Posts"."user_id"',
        default: 'SELECT [User].[name], [User].[age], [Posts].[id] AS [Posts.id], [Posts].[title] AS [Posts.title] FROM [User] AS [User] LEFT OUTER JOIN [Post] AS [Posts] ON [User].[id] = [Posts].[user_id];',
      });
    });

    it('include (right outer join)', () => {
      const User = Support.sequelize.define('User', {
        name: DataTypes.STRING,
        age: DataTypes.INTEGER,
      },
      {
        freezeTableName: true,
      });
      const Post = Support.sequelize.define('Post', {
        title: DataTypes.STRING,
      },
      {
        freezeTableName: true,
      });

      User.Posts = User.hasMany(Post, { foreignKey: 'user_id' });

      expectsql(sql.selectQuery('User', {
        attributes: ['name', 'age'],
        include: _validateIncludedElements({
          include: [{
            attributes: ['title'],
            association: User.Posts,
            right: true,
          }],
          model: User,
        }).include,
        model: User,
      }, User), {
        default: `SELECT [User].[name], [User].[age], [Posts].[id] AS [Posts.id], [Posts].[title] AS [Posts.title] FROM [User] AS [User] ${current.dialect.supports['RIGHT JOIN'] ? 'RIGHT' : 'LEFT'} OUTER JOIN [Post] AS [Posts] ON [User].[id] = [Posts].[user_id];`,
      });
    });

    it('include through (right outer join)', () => {
      const User = Support.sequelize.define('user', {
        id: {
          type: DataTypes.INTEGER,
          primaryKey: true,
          autoIncrement: true,
          field: 'id_user',
        },
      });
      const Project = Support.sequelize.define('project', {
        title: DataTypes.STRING,
      });

      const ProjectUser = Support.sequelize.define('project_user', {
        userId: {
          type: DataTypes.INTEGER,
          field: 'user_id',
        },
        projectId: {
          type: DataTypes.INTEGER,
          field: 'project_id',
        },
      }, { timestamps: false });

      User.Projects = User.belongsToMany(Project, { through: ProjectUser });
      Project.belongsToMany(User, { through: ProjectUser });

      expectsql(sql.selectQuery('User', {
        attributes: ['id_user', 'id'],
        include: _validateIncludedElements({
          include: [{
            model: Project,
            right: true,
          }],
          model: User,
        }).include,
        model: User,
      }, User), {
        default: `SELECT [user].[id_user], [user].[id], [projects].[id] AS [projects.id], [projects].[title] AS [projects.title], [projects].[createdAt] AS [projects.createdAt], [projects].[updatedAt] AS [projects.updatedAt], [projects->project_user].[user_id] AS [projects.project_user.userId], [projects->project_user].[project_id] AS [projects.project_user.projectId] FROM [User] AS [user] ${current.dialect.supports['RIGHT JOIN'] ? 'RIGHT' : 'LEFT'} OUTER JOIN ( [project_users] AS [projects->project_user] INNER JOIN [projects] AS [projects] ON [projects].[id] = [projects->project_user].[project_id]) ON [user].[id_user] = [projects->project_user].[user_id];`,
      });
    });

    describe('include (subQuery alias)', () => {
      const User = Support.sequelize.define('User', {
        name: DataTypes.STRING,
        age: DataTypes.INTEGER,
      },
      {
        freezeTableName: true,
      });
      const Post = Support.sequelize.define('Post', {
        title: DataTypes.STRING,
      },
      {
        freezeTableName: true,
      });

      User.Posts = User.hasMany(Post, { foreignKey: 'user_id', as: 'postaliasname' });

      it('w/o filters', () => {
        expectsql(sql.selectQuery('User', {
          table: User.getTableName(),
          model: User,
          attributes: ['name', 'age'],
          include: _validateIncludedElements({
            model: User,
            include: [{
              attributes: ['title'],
              association: User.Posts,
              subQuery: true,
              required: true,
            }],
            as: 'User',
          }).include,
          subQuery: true,
        }, User), {
          default: 'SELECT [User].* FROM '
            + '(SELECT [User].[name], [User].[age], [User].[id] AS [id], [postaliasname].[id] AS [postaliasname.id], [postaliasname].[title] AS [postaliasname.title] FROM [User] AS [User] '
            + 'INNER JOIN [Post] AS [postaliasname] ON [User].[id] = [postaliasname].[user_id] '
            + `WHERE ( SELECT [user_id] FROM [Post] AS [postaliasname] WHERE ([postaliasname].[user_id] = [User].[id])${sql.addLimitAndOffset({ limit: 1, tableAs: 'postaliasname' }, User)} ) IS NOT NULL) AS [User];`,
        });
      });

      it('w/ nested column filter', () => {
        expectsql(sql.selectQuery('User', {
          table: User.getTableName(),
          model: User,
          attributes: ['name', 'age'],
          where: { '$postaliasname.title$': 'test' },
          include: _validateIncludedElements({
            model: User,
            include: [{
              attributes: ['title'],
              association: User.Posts,
              subQuery: true,
              required: true,
            }],
            as: 'User',
          }).include,
          subQuery: true,
        }, User), {
          default: 'SELECT [User].* FROM '
            + '(SELECT [User].[name], [User].[age], [User].[id] AS [id], [postaliasname].[id] AS [postaliasname.id], [postaliasname].[title] AS [postaliasname.title] FROM [User] AS [User] '
            + 'INNER JOIN [Post] AS [postaliasname] ON [User].[id] = [postaliasname].[user_id] '
            + `WHERE [postaliasname].[title] = ${sql.escape('test')} AND ( SELECT [user_id] FROM [Post] AS [postaliasname] WHERE ([postaliasname].[user_id] = [User].[id])${sql.addLimitAndOffset({ limit: 1, tableAs: 'postaliasname' }, User)} ) IS NOT NULL) AS [User];`,
        });
      });
    });

    it('include w/ subQuery + nested filter + paging', () => {
      const User = Support.sequelize.define('User', {
        scopeId: DataTypes.INTEGER,
      });

      const Company = Support.sequelize.define('Company', {
        name: DataTypes.STRING,
        public: DataTypes.BOOLEAN,
        scopeId: DataTypes.INTEGER,
      });

      const Profession = Support.sequelize.define('Profession', {
        name: DataTypes.STRING,
        scopeId: DataTypes.INTEGER,
      });

      User.Company = User.belongsTo(Company, { foreignKey: 'companyId' });
      User.Profession = User.belongsTo(Profession, { foreignKey: 'professionId' });
      Company.Users = Company.hasMany(User, { as: 'Users', foreignKey: 'companyId' });
      Profession.Users = Profession.hasMany(User, { as: 'Users', foreignKey: 'professionId' });

      expectsql(sql.selectQuery('Company', {
        table: Company.getTableName(),
        model: Company,
        attributes: ['name', 'public'],
        where: { '$Users.Profession.name$': 'test', [Op.and]: { scopeId: [42] } },
        include: _validateIncludedElements({
          include: [{
            association: Company.Users,
            attributes: [],
            include: [{
              association: User.Profession,
              attributes: [],
              required: true,
            }],
            subQuery: true,
            required: true,
          }],
          model: Company,
        }).include,
        limit: 5,
        offset: 0,
        subQuery: true,
      }, Company), {
        default: 'SELECT [Company].* FROM ('
        + 'SELECT [Company].[name], [Company].[public], [Company].[id] AS [id] FROM [Company] AS [Company] '
        + 'INNER JOIN [Users] AS [Users] ON [Company].[id] = [Users].[companyId] '
        + 'INNER JOIN [Professions] AS [Users->Profession] ON [Users].[professionId] = [Users->Profession].[id] '
        + `WHERE ([Company].[scopeId] IN (42)) AND [Users->Profession].[name] = ${sql.escape('test')} AND ( `
        + 'SELECT [Users].[companyId] FROM [Users] AS [Users] '
        + 'INNER JOIN [Professions] AS [Profession] ON [Users].[professionId] = [Profession].[id] '
        + `WHERE ([Users].[companyId] = [Company].[id])${sql.addLimitAndOffset({ limit: 1, tableAs: 'Users' }, User)} `
        + `) IS NOT NULL${sql.addLimitAndOffset({ limit: 5, offset: 0, tableAs: 'Company' }, Company)}) AS [Company];`,
      });
    });

    it('properly stringify IN values as per field definition', () => {
      const User = Support.sequelize.define('User', {
        name: DataTypes.STRING,
        age: DataTypes.INTEGER,
        data: DataTypes.BLOB,
      }, {
        freezeTableName: true,
      });

      expectsql(sql.selectQuery('User', {
        attributes: ['name', 'age', 'data'],
        where: {
          data: ['123'],
        },
      }, User), {
        ibmi: 'SELECT "name", "age", "data" FROM "User" AS "User" WHERE "User"."data" IN (BLOB(\'123\'))',
        postgres: 'SELECT "name", "age", "data" FROM "User" AS "User" WHERE "User"."data" IN (E\'\\\\x313233\');',
        snowflake: 'SELECT "name", "age", "data" FROM "User" AS "User" WHERE "User"."data" IN (X\'313233\');',
        mariadb: 'SELECT `name`, `age`, `data` FROM `User` AS `User` WHERE `User`.`data` IN (X\'313233\');',
        mysql: 'SELECT `name`, `age`, `data` FROM `User` AS `User` WHERE `User`.`data` IN (X\'313233\');',
        sqlite: 'SELECT `name`, `age`, `data` FROM `User` AS `User` WHERE `User`.`data` IN (X\'313233\');',
        db2: 'SELECT "name", "age", "data" FROM "User" AS "User" WHERE "User"."data" IN (\'x\'\'313233\'\'\');',
        mssql: 'SELECT [name], [age], [data] FROM [User] AS [User] WHERE [User].[data] IN (0x313233);',
      });
    });

    describe('attribute escaping', () => {
      it('plain attributes (1)', () => {
        expectsql(sql.selectQuery('User', {
          attributes: [
            '* FROM [User]; DELETE FROM [User];SELECT [id]'
              .replace(/\[/g, Support.sequelize.dialect.TICK_CHAR_LEFT)
              .replace(/\]/g, Support.sequelize.dialect.TICK_CHAR_RIGHT),
          ],
        }), {
          default: 'SELECT \'* FROM [User]; DELETE FROM [User];SELECT [id]\' FROM [User];',
          ibmi: 'SELECT \'* FROM "User"; DELETE FROM "User";SELECT "id"\' FROM "User"',
          db2: 'SELECT \'* FROM "User"; DELETE FROM "User";SELECT "id"\' FROM "User";',
          snowflake: 'SELECT \'* FROM "User"; DELETE FROM "User";SELECT "id"\' FROM "User";',
          mssql: 'SELECT [* FROM User; DELETE FROM User;SELECT id] FROM [User];',
        });
      });

      it('plain attributes (2)', () => {
        expectsql(sql.selectQuery('User', {
          attributes: ['* FROM User; DELETE FROM User;SELECT id'],
        }), {
          default: 'SELECT [* FROM User; DELETE FROM User;SELECT id] FROM [User];',
          ibmi: 'SELECT "* FROM User; DELETE FROM User;SELECT id" FROM "User"',
        });
      });

      it('plain attributes (3)', () => {
        expectsql(sql.selectQuery('User', {
          attributes: ['a\', * FROM User; DELETE FROM User;SELECT id'],
        }), {
          default: 'SELECT [a\', * FROM User; DELETE FROM User;SELECT id] FROM [User];',
          mssql: 'SELECT [a, * FROM User; DELETE FROM User;SELECT id] FROM [User];',
          ibmi: 'SELECT "a\', * FROM User; DELETE FROM User;SELECT id" FROM "User"',
        });
      });

      it('plain attributes (4)', () => {
        expectsql(sql.selectQuery('User', {
          attributes: ['*, COUNT(*) FROM User; DELETE FROM User;SELECT id'],
        }), {
          default: 'SELECT [*, COUNT(*) FROM User; DELETE FROM User;SELECT id] FROM [User];',
          ibmi: 'SELECT "*, COUNT(*) FROM User; DELETE FROM User;SELECT id" FROM "User"',
        });
      });

      it('aliased attributes (1)', () => {
        expectsql(sql.selectQuery('User', {
          attributes: [
            ['* FROM [User]; DELETE FROM [User];SELECT [id]'.replace(/\[/g, Support.sequelize.dialect.TICK_CHAR_LEFT).replace(/\]/g, Support.sequelize.dialect.TICK_CHAR_RIGHT), 'myCol'],
          ],
        }), {
          default: 'SELECT [* FROM User; DELETE FROM User;SELECT id] AS [myCol] FROM [User];',
          ibmi: 'SELECT "* FROM User; DELETE FROM User;SELECT id" AS "myCol" FROM "User"',
        });
      });

      it('aliased attributes (2)', () => {
        expectsql(sql.selectQuery('User', {
          attributes: [
            ['* FROM User; DELETE FROM User;SELECT id', 'myCol'],
          ],
        }), {
          default: 'SELECT [* FROM User; DELETE FROM User;SELECT id] AS [myCol] FROM [User];',
          ibmi: 'SELECT "* FROM User; DELETE FROM User;SELECT id" AS "myCol" FROM "User"',
        });
      });

      it('aliased attributes (3)', () => {
        expectsql(sql.selectQuery('User', {
          attributes: [
            ['id', '* FROM User; DELETE FROM User;SELECT id'],
          ],
        }), {
          default: 'SELECT [id] AS [* FROM User; DELETE FROM User;SELECT id] FROM [User];',
          ibmi: 'SELECT "id" AS "* FROM User; DELETE FROM User;SELECT id" FROM "User"',
        });
      });

      it('attributes from includes', () => {
        const User = Support.sequelize.define('User', {
          name: DataTypes.STRING,
          age: DataTypes.INTEGER,
        },
        {
          freezeTableName: true,
        });
        const Post = Support.sequelize.define('Post', {
          title: DataTypes.STRING,
        },
        {
          freezeTableName: true,
        });

        User.Posts = User.hasMany(Post, { foreignKey: 'user_id' });

        expectsql(sql.selectQuery('User', {
          attributes: ['name', 'age'],
          include: _validateIncludedElements({
            include: [{
              attributes: [
                '* FROM [User]; DELETE FROM [User];SELECT [id]'
                  .replace(/\[/g, Support.sequelize.dialect.TICK_CHAR_LEFT)
                  .replace(/\]/g, Support.sequelize.dialect.TICK_CHAR_RIGHT),
              ],
              association: User.Posts,
            }],
            model: User,
          }).include,
          model: User,
        }, User), {
          default: 'SELECT [User].[name], [User].[age], [Posts].[id] AS [Posts.id], [Posts].[* FROM User; DELETE FROM User;SELECT id] AS [Posts.* FROM User; DELETE FROM User;SELECT id] FROM [User] AS [User] LEFT OUTER JOIN [Post] AS [Posts] ON [User].[id] = [Posts].[user_id];',
          ibmi: 'SELECT "User"."name", "User"."age", "Posts"."id" AS "Posts.id", "Posts"."* FROM User; DELETE FROM User;SELECT id" AS "Posts.* FROM User; DELETE FROM User;SELECT id" FROM "User" AS "User" LEFT OUTER JOIN "Post" AS "Posts" ON "User"."id" = "Posts"."user_id"',
        });

        expectsql(sql.selectQuery('User', {
          attributes: ['name', 'age'],
          include: _validateIncludedElements({
            include: [{
              attributes: [
                ['* FROM [User]; DELETE FROM [User];SELECT [id]'.replace(/\[/g, Support.sequelize.dialect.TICK_CHAR_LEFT).replace(/\]/g, Support.sequelize.dialect.TICK_CHAR_RIGHT), 'data'],
              ],
              association: User.Posts,
            }],
            model: User,
          }).include,
          model: User,
        }, User), {
          default: 'SELECT [User].[name], [User].[age], [Posts].[id] AS [Posts.id], [Posts].[* FROM User; DELETE FROM User;SELECT id] AS [Posts.data] FROM [User] AS [User] LEFT OUTER JOIN [Post] AS [Posts] ON [User].[id] = [Posts].[user_id];',
          ibmi: 'SELECT "User"."name", "User"."age", "Posts"."id" AS "Posts.id", "Posts"."* FROM User; DELETE FROM User;SELECT id" AS "Posts.data" FROM "User" AS "User" LEFT OUTER JOIN "Post" AS "Posts" ON "User"."id" = "Posts"."user_id"',
        });

        expectsql(sql.selectQuery('User', {
          attributes: ['name', 'age'],
          include: _validateIncludedElements({
            include: [{
              attributes: [
                ['* FROM User; DELETE FROM User;SELECT id', 'data'],
              ],
              association: User.Posts,
            }],
            model: User,
          }).include,
          model: User,
        }, User), {
          ibmi: 'SELECT "User"."name", "User"."age", "Posts"."id" AS "Posts.id", "Posts"."* FROM User; DELETE FROM User;SELECT id" AS "Posts.data" FROM "User" AS "User" LEFT OUTER JOIN "Post" AS "Posts" ON "User"."id" = "Posts"."user_id"',
          default: 'SELECT [User].[name], [User].[age], [Posts].[id] AS [Posts.id], [Posts].[* FROM User; DELETE FROM User;SELECT id] AS [Posts.data] FROM [User] AS [User] LEFT OUTER JOIN [Post] AS [Posts] ON [User].[id] = [Posts].[user_id];',
        });
      });
    });
  });

  describe('queryIdentifiers: false', () => {
    beforeEach(() => {
      sql.options.quoteIdentifiers = false;
    });
    afterEach(() => {
      sql.options.quoteIdentifiers = true;
    });

    it('*', () => {
      expectsql(sql.selectQuery('User'), {
        default: 'SELECT * FROM [User];',
        ibmi: 'SELECT * FROM "User"',
        postgres: 'SELECT * FROM "User";',
        snowflake: 'SELECT * FROM User;',
      });
    });

    it('with attributes', () => {
      expectsql(sql.selectQuery('User', {
        attributes: ['name', 'age'],
      }), {
        default: 'SELECT [name], [age] FROM [User];',
        ibmi: 'SELECT "name", "age" FROM "User"',
        postgres: 'SELECT name, age FROM "User";',
        snowflake: 'SELECT name, age FROM User;',
      });
    });

    it('include (left outer join)', () => {
      const User = Support.sequelize.define('User', {
        name: DataTypes.STRING,
        age: DataTypes.INTEGER,
      },
      {
        freezeTableName: true,
      });
      const Post = Support.sequelize.define('Post', {
        title: DataTypes.STRING,
      },
      {
        freezeTableName: true,
      });

      User.Posts = User.hasMany(Post, { foreignKey: 'user_id' });

      expectsql(sql.selectQuery('User', {
        attributes: ['name', 'age'],
        include: _validateIncludedElements({
          include: [{
            attributes: ['title'],
            association: User.Posts,
          }],
          model: User,
        }).include,
        model: User,
      }, User), {
        default: 'SELECT [User].[name], [User].[age], [Posts].[id] AS [Posts.id], [Posts].[title] AS [Posts.title] FROM [User] AS [User] LEFT OUTER JOIN [Post] AS [Posts] ON [User].[id] = [Posts].[user_id];',
        ibmi: 'SELECT "User"."name", "User"."age", "Posts"."id" AS "Posts.id", "Posts"."title" AS "Posts.title" FROM "User" AS "User" LEFT OUTER JOIN "Post" AS "Posts" ON "User"."id" = "Posts"."user_id"',
        postgres: 'SELECT "User".name, "User".age, Posts.id AS "Posts.id", Posts.title AS "Posts.title" FROM "User" AS "User" LEFT OUTER JOIN Post AS Posts ON "User".id = Posts.user_id;',
        snowflake: 'SELECT User.name, User.age, Posts.id AS "Posts.id", Posts.title AS "Posts.title" FROM User AS User LEFT OUTER JOIN Post AS Posts ON User.id = Posts.user_id;',
      });
    });

    it('nested include (left outer join)', () => {
      const User = Support.sequelize.define('User', {
        name: DataTypes.STRING,
        age: DataTypes.INTEGER,
      },
      {
        freezeTableName: true,
      });
      const Post = Support.sequelize.define('Post', {
        title: DataTypes.STRING,
      },
      {
        freezeTableName: true,
      });
      const Comment = Support.sequelize.define('Comment', {
        title: DataTypes.STRING,
      },
      {
        freezeTableName: true,
      });

      User.Posts = User.hasMany(Post, { foreignKey: 'user_id' });
      Post.Comments = Post.hasMany(Comment, { foreignKey: 'post_id' });

      expectsql(sql.selectQuery('User', {
        attributes: ['name', 'age'],
        include: _validateIncludedElements({
          include: [{
            attributes: ['title'],
            association: User.Posts,
            include: [
              {
                model: Comment,
              },
            ],
          }],
          model: User,
        }).include,
        model: User,
      }, User), {
        default: 'SELECT [User].[name], [User].[age], [Posts].[id] AS [Posts.id], [Posts].[title] AS [Posts.title], [Posts->Comments].[id] AS [Posts.Comments.id], [Posts->Comments].[title] AS [Posts.Comments.title], [Posts->Comments].[createdAt] AS [Posts.Comments.createdAt], [Posts->Comments].[updatedAt] AS [Posts.Comments.updatedAt], [Posts->Comments].[post_id] AS [Posts.Comments.post_id] FROM [User] AS [User] LEFT OUTER JOIN [Post] AS [Posts] ON [User].[id] = [Posts].[user_id] LEFT OUTER JOIN [Comment] AS [Posts->Comments] ON [Posts].[id] = [Posts->Comments].[post_id];',
        ibmi: 'SELECT "User"."name", "User"."age", "Posts"."id" AS "Posts.id", "Posts"."title" AS "Posts.title", "Posts->Comments"."id" AS "Posts.Comments.id", "Posts->Comments"."title" AS "Posts.Comments.title", "Posts->Comments"."createdAt" AS "Posts.Comments.createdAt", "Posts->Comments"."updatedAt" AS "Posts.Comments.updatedAt", "Posts->Comments"."post_id" AS "Posts.Comments.post_id" FROM "User" AS "User" LEFT OUTER JOIN "Post" AS "Posts" ON "User"."id" = "Posts"."user_id" LEFT OUTER JOIN "Comment" AS "Posts->Comments" ON "Posts"."id" = "Posts->Comments"."post_id"',
        postgres: 'SELECT "User".name, "User".age, Posts.id AS "Posts.id", Posts.title AS "Posts.title", "Posts->Comments".id AS "Posts.Comments.id", "Posts->Comments".title AS "Posts.Comments.title", "Posts->Comments".createdAt AS "Posts.Comments.createdAt", "Posts->Comments".updatedAt AS "Posts.Comments.updatedAt", "Posts->Comments".post_id AS "Posts.Comments.post_id" FROM "User" AS "User" LEFT OUTER JOIN Post AS Posts ON "User".id = Posts.user_id LEFT OUTER JOIN Comment AS "Posts->Comments" ON Posts.id = "Posts->Comments".post_id;',
        snowflake: 'SELECT User.name, User.age, Posts.id AS "Posts.id", Posts.title AS "Posts.title", "Posts->Comments".id AS "Posts.Comments.id", "Posts->Comments".title AS "Posts.Comments.title", "Posts->Comments".createdAt AS "Posts.Comments.createdAt", "Posts->Comments".updatedAt AS "Posts.Comments.updatedAt", "Posts->Comments".post_id AS "Posts.Comments.post_id" FROM User AS User LEFT OUTER JOIN Post AS Posts ON User.id = Posts.user_id LEFT OUTER JOIN Comment AS "Posts->Comments" ON Posts.id = "Posts->Comments".post_id;',
      });
    });

    it('attributes with dot notation', () => {
      const User = Support.sequelize.define('User', {
        name: DataTypes.STRING,
        age: DataTypes.INTEGER,
        statuslabel: {
          field: 'status.label',
          type: DataTypes.STRING,
        },
      }, {
        freezeTableName: true,
      });
      const Post = Support.sequelize.define('Post', {
        title: DataTypes.STRING,
        statuslabel: {
          field: 'status.label',
          type: DataTypes.STRING,
        },
      }, {
        freezeTableName: true,
      });

      User.Posts = User.hasMany(Post, { foreignKey: 'user_id' });

      expectsql(sql.selectQuery('User', {
        attributes: ['name', 'age', ['status.label', 'statuslabel']],
        include: _validateIncludedElements({
          include: [{
            attributes: ['title', ['status.label', 'statuslabel']],
            association: User.Posts,
          }],
          model: User,
        }).include,
        model: User,
        dotNotation: true,
      }, User), {
        default: 'SELECT [User].[name], [User].[age], [User].[status.label] AS [statuslabel], [Posts].[id] AS [Posts.id], [Posts].[title] AS [Posts.title], [Posts].[status.label] AS [Posts.statuslabel] FROM [User] AS [User] LEFT OUTER JOIN [Post] AS [Posts] ON [User].[id] = [Posts].[user_id];',
        postgres: 'SELECT "User".name, "User".age, "User"."status.label" AS statuslabel, Posts.id AS "Posts.id", Posts.title AS "Posts.title", Posts."status.label" AS "Posts.statuslabel" FROM "User" AS "User" LEFT OUTER JOIN Post AS Posts ON "User".id = Posts.user_id;',
        snowflake: 'SELECT User.name, User.age, User."status.label" AS statuslabel, Posts.id AS "Posts.id", Posts.title AS "Posts.title", Posts."status.label" AS "Posts.statuslabel" FROM User AS User LEFT OUTER JOIN Post AS Posts ON User.id = Posts.user_id;',
      });
    });
  });

  describe('raw query', () => {
    it('raw replacements for where', () => {
      expect(() => {
        sql.selectQuery('User', {
          attributes: ['*'],
          where: ['name IN (?)', [1, 'test', 3, 'derp']],
        });
      }).to.throw(Error, 'Support for literal replacements in the `where` object has been removed.');
    });

    it('raw replacements for nested where', () => {
      expect(() => {
        sql.selectQuery('User', {
          attributes: ['*'],
          where: [['name IN (?)', [1, 'test', 3, 'derp']]],
        });
      }).to.throw(Error, 'Support for literal replacements in the `where` object has been removed.');
    });

    it('raw replacements for having', () => {
      expect(() => {
        sql.selectQuery('User', {
          attributes: ['*'],
          having: ['name IN (?)', [1, 'test', 3, 'derp']],
        });
      }).to.throw(Error, 'Support for literal replacements in the `where` object has been removed.');
    });

    it('raw replacements for nested having', () => {
      expect(() => {
        sql.selectQuery('User', {
          attributes: ['*'],
          having: [['name IN (?)', [1, 'test', 3, 'derp']]],
        });
      }).to.throw(Error, 'Support for literal replacements in the `where` object has been removed.');
    });

    it('raw string from where', () => {
      expect(() => {
        sql.selectQuery('User', {
          attributes: ['*'],
          where: 'name = \'something\'',
        });
      }).to.throw(Error, 'Support for `{where: \'raw query\'}` has been removed.');
    });

    it('raw string from having', () => {
      expect(() => {
        sql.selectQuery('User', {
          attributes: ['*'],
          having: 'name = \'something\'',
        });
      }).to.throw(Error, 'Support for `{where: \'raw query\'}` has been removed.');
    });
  });
});<|MERGE_RESOLUTION|>--- conflicted
+++ resolved
@@ -1,11 +1,7 @@
 'use strict';
 
 const Support = require('../support');
-<<<<<<< HEAD
-const { Model, DataTypes, Op } = require('@sequelize/core');
-=======
 const { DataTypes, Model, Op } = require('@sequelize/core');
->>>>>>> ac89aac7
 const util = require('util');
 const chai = require('chai');
 const { _validateIncludedElements } = require('@sequelize/core/lib/model-internals');
