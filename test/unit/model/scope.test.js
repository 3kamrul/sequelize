'use strict';

const chai = require('chai');

const expect = chai.expect;
const { Sequelize, Op, DataTypes } = require('@sequelize/core');

const Support   = require('../support');

const current   = Support.sequelize;

describe(Support.getTestDialectTeaser('Model'), () => {
  const Project = current.define('project');
  const User = current.define('user', {
    password: DataTypes.STRING,
    value: DataTypes.INTEGER,
    name: DataTypes.STRING,
  }, {
    defaultScope: {
      attributes: {
        exclude: ['password'],
      },
    },
    scopes: {
      aScope: {
        attributes: {
          exclude: ['value'],
        },
      },
    },
  });

  const scopes = {
    complexFunction(value) {
      return {
        where: [`${value} IN (SELECT foobar FROM some_sql_function(foo.bar))`],
      };
    },
    somethingTrue: {
      where: {
        something: true,
        somethingElse: 42,
      },
      limit: 5,
    },
    somethingFalse: {
      where: {
        something: false,
      },
    },
    sequelizeWhere: {
      where: Sequelize.where(),
    },
    users: {
      include: [
        { model: User },
      ],
    },
    alsoUsers: {
      include: [
        { model: User, where: { something: 42 } },
      ],
    },
    projects: {
      include: [Project],
    },
    groupByCompanyId: {
      group: ['company.id'],
    },
    groupByProjectId: {
      group: ['project.id'],
      include: [Project],
    },
    noArgs() {
      // This does not make much sense, since it does not actually need to be in a function,
      // In reality it could be used to do for example new Date or random in the scope - but we want it deterministic

      return {
        where: {
          other_value: 7,
        },
      };
    },
    actualValue(value) {
      return {
        where: {
          other_value: value,
        },
      };
    },
  };

  const Company = current.define('company', {}, {
    defaultScope: {
      include: [Project],
      where: { active: true },
    },
    scopes,
  });

<<<<<<< HEAD
  Company.hasMany(User);
  Company.hasMany(Project);

  describe('.scope', () => {
=======
  describe('withScope', () => {
>>>>>>> 93267d35
    describe('attribute exclude / include', () => {
      it('should not expand attributes', () => {
        expect(User._scope.attributes).to.deep.equal({ exclude: ['password'] });
      });

      it('should not expand attributes', () => {
        expect(User.withScope('aScope')._scope.attributes).to.deep.equal({ exclude: ['value'] });
      });

      it('should unite attributes with array', () => {
        expect(User.withScope('aScope', 'defaultScope')._scope.attributes).to.deep.equal({ exclude: ['value', 'password'] });
      });

      it('should not modify the original scopes when merging them', () => {
        expect(User.withScope('defaultScope', 'aScope').options.defaultScope.attributes).to.deep.equal({ exclude: ['password'] });
      });
    });

    it('defaultScope should be an empty object if not overridden', () => {
      const Foo = current.define('foo', {}, {});

      expect(Foo.withScope('defaultScope')._scope).to.deep.equal({});
    });

    it('should apply default scope', () => {
      expect(Company._scope).to.deep.equal({
        include: [Project],
        where: { active: true },
      });
    });

    it('should be able to merge scopes', () => {
      expect(Company.withScope('somethingTrue', 'somethingFalse', 'sequelizeWhere')._scope).to.deepEqual({
        where: {
          [Op.and]: [
            { something: true, somethingElse: 42 },
            { something: false },
            Sequelize.where(),
          ],
        },
        limit: 5,
      });
    });

    it('should support multiple, coexistent scoped models', () => {
      const scoped1 = Company.withScope('somethingTrue');
      const scoped2 = Company.withScope('somethingFalse');

      expect(scoped1._scope).to.deepEqual({
        where: {
          something: true,
          somethingElse: 42,
        },
        limit: 5,
      });
      expect(scoped2._scope).to.deepEqual({
        where: {
          something: false,
        },
      });
    });

    it('should work with function scopes', () => {
      expect(Company.withScope({ method: ['actualValue', 11] })._scope).to.deepEqual({
        where: {
          other_value: 11,
        },
      });

      expect(Company.withScope('noArgs')._scope).to.deepEqual({
        where: {
          other_value: 7,
        },
      });
    });

    it('should work with consecutive function scopes', () => {
      const scope = { method: ['actualValue', 11] };
      expect(Company.withScope(scope)._scope).to.deepEqual({
        where: {
          other_value: 11,
        },
      });

      expect(Company.withScope(scope)._scope).to.deepEqual({
        where: {
          other_value: 11,
        },
      });
    });

    it('should be able to check default scope name', () => {
      expect(Company._scopeNames).to.include('defaultScope');
    });

    it('should be able to check custom scope name', () => {
      expect(Company.withScope('users')._scopeNames).to.include('users');
    });

    it('should be able to check multiple custom scope names', () => {
      expect(Company.withScope('users', 'projects')._scopeNames).to.include.members(['users', 'projects']);
    });

    it('should be able to merge two scoped includes', () => {
      expect(Company.withScope('users', 'projects')._scope).to.deep.equal({
        include: [
          { model: User, association: Company.associations.users, as: 'users' },
          { model: Project, association: Company.associations.projects, as: 'projects'  },
        ],
      });
    });

    it('should be able to keep original scope definition clean', () => {
<<<<<<< HEAD
      expect(Company.scope('projects', 'users', 'alsoUsers')._scope).to.deep.equal({
=======
      expect(Company.withScope('projects', 'users', 'alsoUsers')._scope).to.deepEqual({
>>>>>>> 93267d35
        include: [
          { model: Project, association: Company.associations.projects, as: 'projects' },
          { model: User, association: Company.associations.users, as: 'users', where: { something: 42 } },
        ],
      });

      expect(Company.options.scopes.alsoUsers).to.deep.equal({
        include: [
          { model: User, association: Company.associations.users, as: 'users', where: { something: 42 } },
        ],
      });

      expect(Company.options.scopes.users).to.deep.equal({
        include: [
          { model: User, association: Company.associations.users, as: 'users' },
        ],
      });
    });

    it('should be able to override the default scope', () => {
      expect(Company.withScope('somethingTrue')._scope).to.deepEqual({
        where: {
          something: true,
          somethingElse: 42,
        },
        limit: 5,
      });
    });

    it('should be able to combine default with another scope', () => {
<<<<<<< HEAD
      expect(Company.scope(['defaultScope', { method: ['actualValue', 11] }])._scope).to.deepEqual({
        include: [{ model: Project, association: Company.associations.projects, as: 'projects' }],
=======
      expect(Company.withScope(['defaultScope', { method: ['actualValue', 11] }])._scope).to.deepEqual({
        include: [{ model: Project }],
>>>>>>> 93267d35
        where: {
          [Op.and]: [
            { active: true },
            { other_value: 11 },
          ],
        },
      });
    });

    describe('merging where clause', () => {
      const testModelScopes = {
        whereAttributeIs1: {
          where: {
            field: 1,
          },
        },
        whereAttributeIs2: {
          where: {
            field: 2,
          },
        },
        whereAttributeIs3: {
          where: {
            field: 3,
          },
        },
        whereOtherAttributeIs4: {
          where: {
            otherField: 4,
          },
        },
        whereOpAnd1: {
          where: {
            [Op.and]: [{ field: 1 }, { field: 1 }],
          },
        },
        whereOpAnd2: {
          where: {
            [Op.and]: [{ field: 2 }, { field: 2 }],
          },
        },
        whereOpAnd3: {
          where: {
            [Op.and]: [{ field: 3 }, { field: 3 }],
          },
        },
        whereOpOr1: {
          where: {
            [Op.or]: [{ field: 1 }, { field: 1 }],
          },
        },
        whereOpOr2: {
          where: {
            [Op.or]: [{ field: 2 }, { field: 2 }],
          },
        },
        whereOpOr3: {
          where: {
            [Op.or]: [{ field: 3 }, { field: 3 }],
          },
        },
        whereSequelizeWhere1: {
          where: Sequelize.where('field', Op.is, 1),
        },
        whereSequelizeWhere2: {
          where: Sequelize.where('field', Op.is, 2),
        },
      };

      const TestModel = current.define('testModel', {}, {
        mergeWhereScopesWithAndOperator: true,
        scopes: testModelScopes,
      });

      describe('attributes', () => {
        it('should group 2 similar attributes with an Op.and', () => {
          const scope = TestModel.withScope(['whereAttributeIs1', 'whereAttributeIs2'])._scope;
          const expected = {
            where: {
              [Op.and]: [
                { field: 1 },
                { field: 2 },
              ],
            },
          };
          expect(scope).to.deepEqual(expected);
        });

        it('should group multiple similar attributes with an unique Op.and', () => {
          const scope = TestModel.withScope(['whereAttributeIs1', 'whereAttributeIs2', 'whereAttributeIs3'])._scope;
          const expected = {
            where: {
              [Op.and]: [
                { field: 1 },
                { field: 2 },
                { field: 3 },
              ],
            },
          };
          expect(scope).to.deepEqual(expected);
        });

        it('should group different attributes with an Op.and', () => {
          const scope = TestModel.withScope(['whereAttributeIs1', 'whereOtherAttributeIs4'])._scope;
          const expected = {
            where: {
              [Op.and]: [
                { field: 1 },
                { otherField: 4 },
              ],
            },
          };
          expect(scope).to.deepEqual(expected);
        });
      });

      describe('and operators', () => {
        it('should concatenate 2 Op.and into an unique one', () => {
          const scope = TestModel.withScope(['whereOpAnd1', 'whereOpAnd2'])._scope;
          const expected = {
            where: {
              [Op.and]: [
                { field: 1 },
                { field: 1 },
                { field: 2 },
                { field: 2 },
              ],
            },
          };
          expect(scope).to.deepEqual(expected);
        });

        it('should concatenate multiple Op.and into an unique one', () => {
          const scope = TestModel.withScope(['whereOpAnd1', 'whereOpAnd2', 'whereOpAnd3'])._scope;
          const expected = {
            where: {
              [Op.and]: [
                { field: 1 },
                { field: 1 },
                { field: 2 },
                { field: 2 },
                { field: 3 },
                { field: 3 },
              ],
            },
          };
          expect(scope).to.deepEqual(expected);
        });
      });

      describe('or operators', () => {
        it('should group 2 Op.or with an Op.and', () => {
          const scope = TestModel.withScope(['whereOpOr1', 'whereOpOr2'])._scope;
          const expected = {
            where: {
              [Op.and]: [
                { [Op.or]: [{ field: 1 }, { field: 1 }] },
                { [Op.or]: [{ field: 2 }, { field: 2 }] },
              ],
            },
          };
          expect(scope).to.deepEqual(expected);
        });

        it('should group multiple Op.or with an unique Op.and', () => {
          const scope = TestModel.withScope(['whereOpOr1', 'whereOpOr2', 'whereOpOr3'])._scope;
          const expected = {
            where: {
              [Op.and]: [
                { [Op.or]: [{ field: 1 }, { field: 1 }] },
                { [Op.or]: [{ field: 2 }, { field: 2 }] },
                { [Op.or]: [{ field: 3 }, { field: 3 }] },
              ],
            },
          };
          expect(scope).to.deepEqual(expected);
        });

        it('should group multiple Op.or and Op.and with an unique Op.and', () => {
          const scope = TestModel.withScope(['whereOpOr1', 'whereOpOr2', 'whereOpAnd1', 'whereOpAnd2'])._scope;
          const expected = {
            where: {
              [Op.and]: [
                { [Op.or]: [{ field: 1 }, { field: 1 }] },
                { [Op.or]: [{ field: 2 }, { field: 2 }] },
                { field: 1 },
                { field: 1 },
                { field: 2 },
                { field: 2 },
              ],
            },
          };
          expect(scope).to.deepEqual(expected);
        });

        it('should group multiple Op.and and Op.or with an unique Op.and', () => {
          const scope = TestModel.withScope(['whereOpAnd1', 'whereOpAnd2', 'whereOpOr1', 'whereOpOr2'])._scope;
          const expected = {
            where: {
              [Op.and]: [
                { field: 1 },
                { field: 1 },
                { field: 2 },
                { field: 2 },
                { [Op.or]: [{ field: 1 }, { field: 1 }] },
                { [Op.or]: [{ field: 2 }, { field: 2 }] },
              ],
            },
          };
          expect(scope).to.deepEqual(expected);
        });
      });

      describe('sequelize where', () => {
        it('should group 2 sequelize.where with an Op.and', () => {
          const scope = TestModel.withScope(['whereSequelizeWhere1', 'whereSequelizeWhere2'])._scope;
          const expected = {
            where: {
              [Op.and]: [
                Sequelize.where('field', Op.is, 1),
                Sequelize.where('field', Op.is, 2),
              ],
            },
          };
          expect(scope).to.deepEqual(expected);
        });

        it('should group 2 sequelize.where and other scopes with an Op.and', () => {
          const scope = TestModel.withScope(['whereAttributeIs1', 'whereOpAnd1', 'whereOpOr1', 'whereSequelizeWhere1'])._scope;
          const expected = {
            where: {
              [Op.and]: [
                { field: 1 },
                { field: 1 },
                { field: 1 },
                { [Op.or]: [{ field: 1 }, { field: 1 }] },
                Sequelize.where('field', Op.is, 1),
              ],
            },
          };
          expect(scope).to.deepEqual(expected);
        });
      });
    });

    it('should be able to use raw queries', () => {
      expect(Company.withScope([{ method: ['complexFunction', 'qux'] }])._scope).to.deepEqual({
        where: ['qux IN (SELECT foobar FROM some_sql_function(foo.bar))'],
      });
    });

    it('should override the default scope', () => {
<<<<<<< HEAD
      expect(Company.scope(['defaultScope', { method: ['complexFunction', 'qux'] }])._scope).to.deepEqual({
        include: [{ model: Project, association: Company.associations.projects, as: 'projects' }],
=======
      expect(Company.withScope(['defaultScope', { method: ['complexFunction', 'qux'] }])._scope).to.deepEqual({
        include: [{ model: Project }],
>>>>>>> 93267d35
        where: {
          [Op.and]: [
            { active: true },
            'qux IN (SELECT foobar FROM some_sql_function(foo.bar))',
          ],
        },
      });
    });

    it('should emit an error for scopes that don\'t exist', () => {
      expect(() => {
<<<<<<< HEAD
        Company.scope('doesntexist');
      }).to.throw('"company.scope()" has been called with an invalid scope: "doesntexist" does not exist.');
    });

    it('should concatenate scope groups', () => {
      expect(Company.scope('groupByCompanyId', 'groupByProjectId')._scope).to.deepEqual({
=======
        Company.withScope('doesntexist');
      }).to.throw('Invalid scope doesntexist called.');
    });

    it('should concatenate scope groups', () => {
      expect(Company.withScope('groupByCompanyId', 'groupByProjectId')._scope).to.deep.equal({
>>>>>>> 93267d35
        group: ['company.id', 'project.id'],
        include: [{ model: Project, association: Company.associations.projects, as: 'projects' }],
      });
    });
  });

  describe('withoutScope', () => {
    it('returns a model with no scope (including the default scope)', () => {
      expect(Company.withScope(null)._scope).to.be.empty;
      expect(Company.withoutScope()._scope).to.be.empty;
      // Yes, being unscoped is also a scope - this prevents inject defaultScope, when including a scoped model, see #4663
      expect(Company.withoutScope().scoped).to.be.true;
    });

    it('returns the same model no matter which variant it was called on', () => {
      expect(Company.withoutScope()).to.eq(Company.withScope('somethingTrue').withoutScope());
    });

    it('returns the same model if used with schema', () => {
      expect(Company.withSchema('schema1').withoutScope()).to.eq(Company.withoutScope().withSchema('schema1'));
    });
  });

  describe('withInitialScope', () => {
    it('returns the initial model if no schema is defined', () => {
      expect(Company.withScope('somethingTrue').withInitialScope()).to.eq(Company);
    });

    it('returns the a model with just the schema if one was defined is defined', () => {
      expect(Company.withSchema('schema1').withInitialScope()).to.eq(Company.withInitialScope().withSchema('schema1'));
    });
  });

  describe('addScope', () => {
    it('works if the model does not have any initial scopes', () => {
      const MyModel = current.define('model');

      expect(() => {
        MyModel.addScope('anything', {});
      }).not.to.throw();
    });

    it('allows me to add a new scope', () => {
      expect(() => {
<<<<<<< HEAD
        Company.scope('newScope');
      }).to.throw('"company.scope()" has been called with an invalid scope: "newScope" does not exist.');
=======
        Company.withScope('newScope');
      }).to.throw('Invalid scope newScope called.');
>>>>>>> 93267d35

      Company.addScope('newScope', {
        where: {
          this: 'that',
        },
        include: [{ model: Project }],
      });

      expect(Company.withScope('newScope')._scope).to.deepEqual({
        where: {
          this: 'that',
        },
        include: [{ model: Project, association: Company.associations.projects, as: 'projects' }],
      });
    });

    it('warns me when overriding an existing scope', () => {
      expect(() => {
        Company.addScope('somethingTrue', {});
      }).to.throw('The scope somethingTrue already exists. Pass { override: true } as options to silence this error');
    });

    it('allows me to override an existing scope', () => {
      Company.addScope('somethingTrue', {
        where: {
          something: false,
        },
      }, { override: true });

      expect(Company.withScope('somethingTrue')._scope).to.deepEqual({
        where: {
          something: false,
        },
      });
    });

    it('warns me when overriding an existing default scope', () => {
      expect(() => {
        Company.addScope('defaultScope', {});
      }).to.throw('The scope defaultScope already exists. Pass { override: true } as options to silence this error');
    });

    it('should not warn if default scope is not defined', () => {
      const MyModel = current.define('model');

      expect(() => {
        MyModel.addScope('defaultScope', {});
      }).not.to.throw();
    });

    it('allows me to override a default scope', () => {
      Company.addScope('defaultScope', {
        include: [{ model: Project }],
      }, { override: true });

      expect(Company._scope).to.deep.equal({
        include: [{ model: Project }],
      });
    });

    it('should keep exclude and include attributes', () => {
      Company.addScope('newIncludeScope', {
        attributes: {
          include: ['foobar'],
          exclude: ['createdAt'],
        },
      });

      expect(Company.withScope('newIncludeScope')._scope).to.deep.equal({
        attributes: {
          include: ['foobar'],
          exclude: ['createdAt'],
        },
      });
    });

    it('should be able to merge scopes with the same include', () => {
      Company.addScope('project', {
        include: [{ model: Project, where: { something: false, somethingElse: 99 } }],
      });
      Company.addScope('alsoProject', {
        include: [{ model: Project, where: { something: true }, limit: 1 }],
      });
      expect(Company.withScope(['project', 'alsoProject'])._scope).to.deepEqual({
        include: [{
          model: Project,
          where: {
            [Op.and]: [
              { something: false, somethingElse: 99 },
              { something: true },
            ],
          },
          association: Company.associations.projects,
          as: 'projects',
          limit: 1,
        }],
      });
    });
  });

  describe('_injectScope', () => {
    it('should be able to merge scope and where', () => {
      const MyModel = current.define('model');
      MyModel.addScope('defaultScope', {
        where: { something: true, somethingElse: 42 },
        limit: 15,
        offset: 3,
      });

      const options = {
        where: {
          something: false,
        },
        limit: 9,
      };

      MyModel._normalizeIncludes(options, MyModel);
      MyModel._injectScope(options);

      expect(options).to.deepEqual({
        where: {
          [Op.and]: [
            { something: true, somethingElse: 42 },
            { something: false },
          ],
        },
        limit: 9,
        offset: 3,
      });
    });

    it('should be able to merge scope and having', () => {
      const MyModel = current.define('model');
      MyModel.addScope('defaultScope', {
        having: { something: true, somethingElse: 42 },
        limit: 15,
        offset: 3,
      });

      const options = {
        having: {
          something: false,
        },
        limit: 9,
      };

      MyModel._normalizeIncludes(options, MyModel);
      MyModel._injectScope(options);

      expect(options).to.deepEqual({
        having: {
          [Op.and]: [
            { something: true, somethingElse: 42 },
            { something: false },
          ],
        },
        limit: 9,
        offset: 3,
      });
    });

    it('should be able to merge scoped include', () => {
      const MyModel = current.define('model');
      MyModel.hasMany(Project);

      MyModel.addScope('defaultScope', {
        include: [{ model: Project, where: { something: false, somethingElse: 99 } }],
      });

      const options = {
        include: [{ model: Project, where: { something: true }, limit: 1 }],
      };

      MyModel._conformIncludes(options, MyModel);
      MyModel._injectScope(options);

      expect(options.include).to.have.length(1);
      expect(options.include[0]).to.deepEqual({
        model: Project,
        where: {
          [Op.and]: [
            { something: false, somethingElse: 99 },
            { something: true },
          ],
        },
        association: Company.associations.projects,
        as: 'projects',
        limit: 1,
      });
    });

    it('should be able to merge aliased includes with the same model', () => {
      const MyModel = current.define('model');
      MyModel.hasMany(User, { as: 'someUser' });
      MyModel.hasMany(User, { as: 'otherUser' });

      MyModel.addScope('defaultScope', {
        include: [{ model: User, as: 'someUser' }],
      });

      const options = {
        include: [{ model: User, as: 'otherUser' }],
      };

      MyModel._normalizeIncludes(options, MyModel);
      MyModel._injectScope(options);

      expect(options.include).to.have.length(2);
      expect(options.include[0]).to.deepEqual({ model: User, as: 'someUser', association: MyModel.associations.someUser });
      expect(options.include[1]).to.deepEqual({ model: User, as: 'otherUser', association: MyModel.associations.otherUser });
    });

    it('should be able to merge scoped include with include in find', () => {
      const MyModel = current.define('model');
      MyModel.hasMany(Project);
      MyModel.hasMany(User);

      MyModel.addScope('defaultScope', {
        include: [
          { model: Project, where: { something: false } },
        ],
      });

      const options = {
        include: [
          { model: User, where: { something: true } },
        ],
      };

      MyModel._normalizeIncludes(options, MyModel);
      MyModel._injectScope(options);

      expect(options.include).to.have.length(2);
      expect(options.include[0]).to.deep.equal({ model: Project, as: 'projects', association: MyModel.associations.projects, where: { something: false } });
      expect(options.include[1]).to.deep.equal({ model: User, as: 'users', association: MyModel.associations.users, where: { something: true } });
    });

    describe('include all', () => {
      it('scope with all', () => {
        const MyModel = current.define('model');
        MyModel.hasMany(User);
        MyModel.hasMany(Project);
        MyModel.addScope('defaultScope', {
          include: [
            { all: true },
          ],
        });

        const options = {
          include: [
            { model: User, where: { something: true } },
          ],
        };

        MyModel._normalizeIncludes(options, MyModel);
        MyModel._injectScope(options);

        expect(options.include).to.have.length(2);
        expect(options.include[0]).to.deep.equal({
          model: User,
          as: 'users',
          association: MyModel.associations.users,
          where: { something: true },
        });
        expect(options.include[1]).to.deep.equal({
          model: Project,
          as: 'projects',
          association: MyModel.associations.projects,
        });
      });

      it('options with all', () => {
        const MyModel = current.define('model');
        MyModel.hasMany(User);
        MyModel.hasMany(Project);
        MyModel.addScope('defaultScope', {
          include: [
            { model: User, where: { something: true } },
          ],
        });

        const options = {
          include: [
            { all: true },
          ],
        };

        MyModel._normalizeIncludes(options, MyModel);
        MyModel._injectScope(options);

        expect(options.include).to.have.length(2);
        expect(options.include[0]).to.deep.equal({
          model: User,
          as: 'users',
          association: MyModel.associations.users,
          where: { something: true },
        });
        expect(options.include[1]).to.deep.equal({
          model: Project,
          as: 'projects',
          association: MyModel.associations.projects,
        });
      });
    });
  });
});<|MERGE_RESOLUTION|>--- conflicted
+++ resolved
@@ -98,14 +98,10 @@
     scopes,
   });
 
-<<<<<<< HEAD
   Company.hasMany(User);
   Company.hasMany(Project);
 
-  describe('.scope', () => {
-=======
   describe('withScope', () => {
->>>>>>> 93267d35
     describe('attribute exclude / include', () => {
       it('should not expand attributes', () => {
         expect(User._scope.attributes).to.deep.equal({ exclude: ['password'] });
@@ -219,11 +215,7 @@
     });
 
     it('should be able to keep original scope definition clean', () => {
-<<<<<<< HEAD
-      expect(Company.scope('projects', 'users', 'alsoUsers')._scope).to.deep.equal({
-=======
-      expect(Company.withScope('projects', 'users', 'alsoUsers')._scope).to.deepEqual({
->>>>>>> 93267d35
+      expect(Company.withScope('projects', 'users', 'alsoUsers')._scope).to.deep.equal({
         include: [
           { model: Project, association: Company.associations.projects, as: 'projects' },
           { model: User, association: Company.associations.users, as: 'users', where: { something: 42 } },
@@ -254,13 +246,8 @@
     });
 
     it('should be able to combine default with another scope', () => {
-<<<<<<< HEAD
-      expect(Company.scope(['defaultScope', { method: ['actualValue', 11] }])._scope).to.deepEqual({
+      expect(Company.withScope(['defaultScope', { method: ['actualValue', 11] }])._scope).to.deepEqual({
         include: [{ model: Project, association: Company.associations.projects, as: 'projects' }],
-=======
-      expect(Company.withScope(['defaultScope', { method: ['actualValue', 11] }])._scope).to.deepEqual({
-        include: [{ model: Project }],
->>>>>>> 93267d35
         where: {
           [Op.and]: [
             { active: true },
@@ -513,13 +500,8 @@
     });
 
     it('should override the default scope', () => {
-<<<<<<< HEAD
-      expect(Company.scope(['defaultScope', { method: ['complexFunction', 'qux'] }])._scope).to.deepEqual({
+      expect(Company.withScope(['defaultScope', { method: ['complexFunction', 'qux'] }])._scope).to.deepEqual({
         include: [{ model: Project, association: Company.associations.projects, as: 'projects' }],
-=======
-      expect(Company.withScope(['defaultScope', { method: ['complexFunction', 'qux'] }])._scope).to.deepEqual({
-        include: [{ model: Project }],
->>>>>>> 93267d35
         where: {
           [Op.and]: [
             { active: true },
@@ -531,21 +513,12 @@
 
     it('should emit an error for scopes that don\'t exist', () => {
       expect(() => {
-<<<<<<< HEAD
-        Company.scope('doesntexist');
+        Company.withScope('doesntexist');
       }).to.throw('"company.scope()" has been called with an invalid scope: "doesntexist" does not exist.');
     });
 
     it('should concatenate scope groups', () => {
-      expect(Company.scope('groupByCompanyId', 'groupByProjectId')._scope).to.deepEqual({
-=======
-        Company.withScope('doesntexist');
-      }).to.throw('Invalid scope doesntexist called.');
-    });
-
-    it('should concatenate scope groups', () => {
-      expect(Company.withScope('groupByCompanyId', 'groupByProjectId')._scope).to.deep.equal({
->>>>>>> 93267d35
+      expect(Company.withScope('groupByCompanyId', 'groupByProjectId')._scope).to.deepEqual({
         group: ['company.id', 'project.id'],
         include: [{ model: Project, association: Company.associations.projects, as: 'projects' }],
       });
@@ -590,13 +563,8 @@
 
     it('allows me to add a new scope', () => {
       expect(() => {
-<<<<<<< HEAD
-        Company.scope('newScope');
+        Company.withScope('newScope');
       }).to.throw('"company.scope()" has been called with an invalid scope: "newScope" does not exist.');
-=======
-        Company.withScope('newScope');
-      }).to.throw('Invalid scope newScope called.');
->>>>>>> 93267d35
 
       Company.addScope('newScope', {
         where: {
