--- conflicted
+++ resolved
@@ -3,18 +3,11 @@
 const chai = require('chai');
 
 const expect = chai.expect;
-<<<<<<< HEAD
-const { Sequelize, DataTypes } = require('@sequelize/core');
-=======
->>>>>>> ac89aac7
 const Support = require('../support');
 
 const current = Support.sequelize;
 const sinon = require('sinon');
-<<<<<<< HEAD
-=======
 const { DataTypes, Sequelize } = require('@sequelize/core');
->>>>>>> ac89aac7
 
 describe(Support.getTestDialectTeaser('Model'), () => {
   if (current.dialect.supports.upserts) {
