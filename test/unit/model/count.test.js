--- conflicted
+++ resolved
@@ -7,11 +7,7 @@
 
 const current = Support.sequelize;
 const sinon = require('sinon');
-<<<<<<< HEAD
-const { DataTypes, Sequelize } = require('@sequelize/core');
-=======
 const { DataTypes, Model } = require('@sequelize/core');
->>>>>>> ac89aac7
 
 describe(Support.getTestDialectTeaser('Model'), () => {
   describe('method count', () => {
