'use strict';

const chai = require('chai');

const expect = chai.expect;
const Support = require('../support');

const current = Support.sequelize;
const sinon = require('sinon');
const { DataTypes, QueryError } = require('@sequelize/core');
const { Logger } = require('@sequelize/core/lib/utils/logger');

describe(Support.getTestDialectTeaser('Model'), () => {
  describe('warnOnInvalidOptions', () => {
    beforeEach(function () {
      this.loggerSpy = sinon.spy(Logger.prototype, 'warn');
    });

    afterEach(function () {
      this.loggerSpy.restore();
    });

    it('Warns the user if they use a model attribute without a where clause', function () {
      const User = current.define('User', { firstName: 'string' });
      User.warnOnInvalidOptions({ firstName: 12, order: [] }, ['firstName']);
      const expectedError = 'Model attributes (firstName) passed into finder method options of model User, but the options.where object is empty. Did you forget to use options.where?';
      expect(this.loggerSpy.calledWith(expectedError)).to.equal(true);
    });

    it('Does not warn the user if they use a model attribute without a where clause that shares its name with a query option', function () {
      const User = current.define('User', { order: 'string' });
      User.warnOnInvalidOptions({ order: [] }, ['order']);
      expect(this.loggerSpy.called).to.equal(false);
    });

    it('Does not warn the user if they use valid query options', function () {
      const User = current.define('User', { order: 'string' });
      User.warnOnInvalidOptions({ where: { order: 1 }, order: [] });
      expect(this.loggerSpy.called).to.equal(false);
    });
  });

  describe('method findAll', () => {
    const MyModel = current.define('model', {
      name: DataTypes.STRING,
    }, { timestamps: false });

    before(function () {
      this.stub = sinon.stub(current.getQueryInterface(), 'select').callsFake(() => MyModel.build({}));
      this.warnOnInvalidOptionsStub = sinon.stub(MyModel, 'warnOnInvalidOptions');
    });

    beforeEach(function () {
      this.stub.resetHistory();
      this.warnOnInvalidOptionsStub.resetHistory();
    });

    after(function () {
      this.stub.restore();
      this.warnOnInvalidOptionsStub.restore();
    });

    describe('handles input validation', () => {
      it('calls warnOnInvalidOptions', function () {
        MyModel.findAll();
        expect(this.warnOnInvalidOptionsStub.calledOnce).to.equal(true);
      });

      it('Throws an error when the attributes option is formatted incorrectly', async () => {
<<<<<<< HEAD
        await expect(MyModel.findAll({ attributes: 'name' })).to.be.rejectedWith(sequelizeErrors.QueryError);
=======
        await expect(Model.findAll({ attributes: 'name' })).to.be.rejectedWith(QueryError);
>>>>>>> ac89aac7
      });
    });

    describe('attributes include / exclude', () => {
      it('allows me to include additional attributes', async function () {
        await MyModel.findAll({
          attributes: {
            include: ['foobar'],
          },
        });

        expect(this.stub.getCall(0).args[2].attributes).to.deep.equal([
          'id',
          'name',
          'foobar',
        ]);
      });

      it('allows me to exclude attributes', async function () {
        await MyModel.findAll({
          attributes: {
            exclude: ['name'],
          },
        });

        expect(this.stub.getCall(0).args[2].attributes).to.deep.equal([
          'id',
        ]);
      });

      it('include takes precendence over exclude', async function () {
        await MyModel.findAll({
          attributes: {
            exclude: ['name'],
            include: ['name'],
          },
        });

        expect(this.stub.getCall(0).args[2].attributes).to.deep.equal([
          'id',
          'name',
        ]);
      });

      it('works for models without PK #4607', async function () {
        const MyModel = current.define('model', {}, { timestamps: false });
        const Foo = current.define('foo');
        MyModel.hasOne(Foo);

        MyModel.removeAttribute('id');

        await MyModel.findAll({
          attributes: {
            include: ['name'],
          },
          include: [Foo],
        });

        expect(this.stub.getCall(0).args[2].attributes).to.deep.equal([
          'name',
        ]);
      });

    });
  });
});<|MERGE_RESOLUTION|>--- conflicted
+++ resolved
@@ -67,11 +67,7 @@
       });
 
       it('Throws an error when the attributes option is formatted incorrectly', async () => {
-<<<<<<< HEAD
-        await expect(MyModel.findAll({ attributes: 'name' })).to.be.rejectedWith(sequelizeErrors.QueryError);
-=======
-        await expect(Model.findAll({ attributes: 'name' })).to.be.rejectedWith(QueryError);
->>>>>>> ac89aac7
+        await expect(MyModel.findAll({ attributes: 'name' })).to.be.rejectedWith(QueryError);
       });
     });
 
