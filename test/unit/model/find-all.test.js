'use strict';

const chai = require('chai');

const expect = chai.expect;
const Support = require('../support');

const current = Support.sequelize;
const sinon = require('sinon');
const { DataTypes, QueryError } = require('@sequelize/core');
const { Logger } = require('@sequelize/core/_non-semver-use-at-your-own-risk_/utils/logger.js');

describe(Support.getTestDialectTeaser('Model'), () => {
  describe('_warnOnInvalidOptions', () => {
    beforeEach(function () {
      this.loggerSpy = sinon.spy(Logger.prototype, 'warn');
    });

    afterEach(function () {
      this.loggerSpy.restore();
    });

    it('Warns the user if they use a model attribute without a where clause', function () {
      const User = current.define('User', { firstName: 'string' });
      User._warnOnInvalidOptions({ firstName: 12, order: [] }, ['firstName']);
      const expectedError = 'Model attributes (firstName) passed into finder method options of model User, but the options.where object is empty. Did you forget to use options.where?';
      expect(this.loggerSpy.calledWith(expectedError)).to.equal(true);
    });

    it('Does not warn the user if they use a model attribute without a where clause that shares its name with a query option', function () {
      const User = current.define('User', { order: 'string' });
      User._warnOnInvalidOptions({ order: [] }, ['order']);
      expect(this.loggerSpy.called).to.equal(false);
    });

    it('Does not warn the user if they use valid query options', function () {
      const User = current.define('User', { order: 'string' });
      User._warnOnInvalidOptions({ where: { order: 1 }, order: [] });
      expect(this.loggerSpy.called).to.equal(false);
    });
  });

  describe('method findAll', () => {
    const MyModel = current.define('model', {
      name: DataTypes.STRING,
    }, { timestamps: false });

    before(function () {
<<<<<<< HEAD
      this.stub = sinon.stub(current.getQueryInterface(), 'select').callsFake(() => MyModel.build({}));
      this.warnOnInvalidOptionsStub = sinon.stub(MyModel, 'warnOnInvalidOptions');
=======
      this.stub = sinon.stub(current.getQueryInterface(), 'select').callsFake(() => Model.build({}));
      this._warnOnInvalidOptionsStub = sinon.stub(Model, '_warnOnInvalidOptions');
>>>>>>> d84fef94
    });

    beforeEach(function () {
      this.stub.resetHistory();
      this._warnOnInvalidOptionsStub.resetHistory();
    });

    after(function () {
      this.stub.restore();
      this._warnOnInvalidOptionsStub.restore();
    });

    describe('handles input validation', () => {
<<<<<<< HEAD
      it('calls warnOnInvalidOptions', function () {
        MyModel.findAll();
        expect(this.warnOnInvalidOptionsStub.calledOnce).to.equal(true);
=======
      it('calls _warnOnInvalidOptions', function () {
        Model.findAll();
        expect(this._warnOnInvalidOptionsStub.calledOnce).to.equal(true);
>>>>>>> d84fef94
      });

      it('Throws an error when the attributes option is formatted incorrectly', async () => {
        await expect(MyModel.findAll({ attributes: 'name' })).to.be.rejectedWith(QueryError);
      });
    });

    describe('attributes include / exclude', () => {
      it('allows me to include additional attributes', async function () {
        await MyModel.findAll({
          attributes: {
            include: ['foobar'],
          },
        });

        expect(this.stub.getCall(0).args[2].attributes).to.deep.equal([
          'id',
          'name',
          'foobar',
        ]);
      });

      it('allows me to exclude attributes', async function () {
        await MyModel.findAll({
          attributes: {
            exclude: ['name'],
          },
        });

        expect(this.stub.getCall(0).args[2].attributes).to.deep.equal([
          'id',
        ]);
      });

      it('include takes precendence over exclude', async function () {
        await MyModel.findAll({
          attributes: {
            exclude: ['name'],
            include: ['name'],
          },
        });

        expect(this.stub.getCall(0).args[2].attributes).to.deep.equal([
          'id',
          'name',
        ]);
      });

      it('works for models without PK #4607', async function () {
        const MyModel = current.define('model', {}, { timestamps: false });
        const Foo = current.define('foo');
        MyModel.hasOne(Foo);

        MyModel.removeAttribute('id');

        await MyModel.findAll({
          attributes: {
            include: ['name'],
          },
          include: [Foo],
        });

        expect(this.stub.getCall(0).args[2].attributes).to.deep.equal([
          'name',
        ]);
      });

    });
  });
});<|MERGE_RESOLUTION|>--- conflicted
+++ resolved
@@ -46,13 +46,8 @@
     }, { timestamps: false });
 
     before(function () {
-<<<<<<< HEAD
       this.stub = sinon.stub(current.getQueryInterface(), 'select').callsFake(() => MyModel.build({}));
-      this.warnOnInvalidOptionsStub = sinon.stub(MyModel, 'warnOnInvalidOptions');
-=======
-      this.stub = sinon.stub(current.getQueryInterface(), 'select').callsFake(() => Model.build({}));
-      this._warnOnInvalidOptionsStub = sinon.stub(Model, '_warnOnInvalidOptions');
->>>>>>> d84fef94
+      this._warnOnInvalidOptionsStub = sinon.stub(MyModel, '_warnOnInvalidOptions');
     });
 
     beforeEach(function () {
@@ -66,15 +61,9 @@
     });
 
     describe('handles input validation', () => {
-<<<<<<< HEAD
-      it('calls warnOnInvalidOptions', function () {
+      it('calls _warnOnInvalidOptions', function () {
         MyModel.findAll();
-        expect(this.warnOnInvalidOptionsStub.calledOnce).to.equal(true);
-=======
-      it('calls _warnOnInvalidOptions', function () {
-        Model.findAll();
         expect(this._warnOnInvalidOptionsStub.calledOnce).to.equal(true);
->>>>>>> d84fef94
       });
 
       it('Throws an error when the attributes option is formatted incorrectly', async () => {
