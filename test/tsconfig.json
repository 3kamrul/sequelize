--- conflicted
+++ resolved
@@ -8,11 +8,7 @@
       "@sequelize/core/_non-semver-use-at-your-own-risk_/*": ["../types/*"],
       "@sequelize/core/package.json": ["../package.json"]
     },
-<<<<<<< HEAD
-    "types": ["node", "mocha", "sinon", "chai", "sinon-chai"],
-=======
     "types": ["node", "mocha", "sinon", "chai", "sinon-chai", "chai-as-promised", "chai-datetime"],
->>>>>>> d84fef94
     "noEmit": true,
     "emitDeclarationOnly": false
   },
