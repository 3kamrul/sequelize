--- conflicted
+++ resolved
@@ -817,7 +817,6 @@
       return this.quoteIdentifier(Utils.removeTicks(this.escape(val), "'"))
     },
 
-<<<<<<< HEAD
     expandFunctionParamList: function expandFunctionParamList(params) {
       if (Utils._.isUndefined(params) || !Utils._.isArray(params)) {
         throw new Error("expandFunctionParamList: function parameters array required, including an empty one for no arguments");
@@ -890,8 +889,6 @@
       }).join(' OR ');
     },
 
-    pgEnum: function (tableName, attr, dataType) {
-=======
     pgListEnums: function(tableName, attrName, options) {
       if (arguments.length === 1) {
         options = tableName
@@ -922,7 +919,6 @@
     },
 
     pgEnumAdd: function(tableName, attr, value, options) {
->>>>>>> 6815eb51
       var enumName = this.pgEscapeAndQuote("enum_" + tableName + "_" + attr)
       var sql = 'ALTER TYPE ' + enumName + ' ADD VALUE ' + this.escape(value)
 
