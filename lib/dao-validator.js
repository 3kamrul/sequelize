--- conflicted
+++ resolved
@@ -46,20 +46,20 @@
       }
 
       self.model.dataValues = newValues || self.model.dataValues
-      errors = Utils._.extend(errors, validateAttributes.call(self))
-      errors = Utils._.extend(errors, validateModel.call(self))
 
-      if (Object.keys(errors).length > 0) {
-        return emitter.emit('error', errors)
-      }
-
-      self.model.daoFactory.runHooks('afterValidate', self.model.dataValues, function(err, newValues) {
-        if (!!err) {
-          return emitter.emit('error', err)
+      self.validate().success(function (error) {
+        if (!!error) {
+          return emitter.emit('error', error)
         }
 
-        self.model.dataValues = newValues || self.model.dataValues
-        emitter.emit('success', self.model)
+        self.model.daoFactory.runHooks('afterValidate', self.model.dataValues, function(err, newValues) {
+          if (!!err) {
+            return emitter.emit('error', err)
+          }
+
+          self.model.dataValues = newValues || self.model.dataValues
+          emitter.emit('success', self.model)
+        })
       })
     })
   }).run()
@@ -68,7 +68,6 @@
 // private
 
 var validateModel = function() {
-<<<<<<< HEAD
   Utils._.each(this.model.__options.validate, function(_validator, validatorType) {
     var validator = prepareValidationOfAttribute.call(this, undefined, _validator, validatorType, { omitValue: true })
 
@@ -82,25 +81,11 @@
           emitter.emit('success')
         }
       }
+
       validator.args.unshift(next);
       validator.fn.apply(null, validator.args)
     }.bind(this)).run())
   }.bind(this))
-=======
-  var self   = this
-    , errors = {}
-
-  // for each model validator for this DAO
-  Utils._.each(this.model.__options.validate, function(validator, validatorType) {
-    try {
-      validator.apply(self.model)
-    } catch (err) {
-      errors[validatorType] = [err.message] // TODO: data structure needs to change for 2.0
-    }
-  })
-
-  return errors
->>>>>>> 77377566
 }
 
 var validateAttributes = function() {
@@ -122,15 +107,9 @@
 }
 
 var validateAttribute = function(value, field) {
-<<<<<<< HEAD
-=======
-  var self   = this
-    , errors = {}
-
->>>>>>> 77377566
   // for each validator
   Utils._.each(this.model.validators[field], function(details, validatorType) {
-    var validator = prepareValidationOfAttribute.call(self, value, details, validatorType)
+    var validator = prepareValidationOfAttribute.call(this, value, details, validatorType)
 
     this.chainer.add(new Utils.CustomEventEmitter(function(emitter) {
       var next = function(err) {
@@ -142,21 +121,11 @@
           emitter.emit('success')
         }
       }
-<<<<<<< HEAD
+
       validator.args.unshift(next);
       validator.fn.apply(null, validator.args)
     }.bind(this)).run())
   }.bind(this)) // for each validator for this field
-=======
-
-      // each field can have multiple validation errors stored against it
-      errors[field] = errors[field] || []
-      errors[field].push(msg)
-    }
-  })
-
-  return errors
->>>>>>> 77377566
 }
 
 var prepareValidationOfAttribute = function(value, details, validatorType, options) {
