'use strict';

<<<<<<< HEAD
import { isModelStatic } from '../../model';
=======
import { isModelStatic } from '../../utils/model-utils';
>>>>>>> 9caa5a89

const util = require('util');
const _ = require('lodash');
const uuidv4 = require('uuid').v4;

const Utils = require('../../utils');
const deprecations = require('../../utils/deprecations');
const SqlString = require('../../sql-string');
const DataTypes = require('../../data-types');
const { Model } = require('../../model');
const { Association } = require('../../associations/base');
const { BelongsTo } = require('../../associations/belongs-to');
const { BelongsToMany } = require('../../associations/belongs-to-many');
const { HasMany } = require('../../associations/has-many');
const { Op } = require('../../operators');
const sequelizeError = require('../../errors');
const { IndexHints } = require('../../index-hints');
const { _validateIncludedElements } = require('../../model-internals');

/**
 * Abstract Query Generator
 *
 * @private
 */
export class AbstractQueryGenerator {
  constructor(options) {
    if (!options.sequelize) {
      throw new Error('QueryGenerator initialized without options.sequelize');
    }

    if (!options._dialect) {
      throw new Error('QueryGenerator initialized without options._dialect');
    }

    this.sequelize = options.sequelize;
    this.options = options.sequelize.options;

    // dialect name
    this.dialect = options._dialect.name;
    this._dialect = options._dialect;

    // wrap quoteIdentifier with common logic
    this._initQuoteIdentifier();
  }

  extractTableDetails(tableName, options) {
    options = options || {};
    tableName = tableName || {};

    return {
      schema: tableName.schema || options.schema || 'public',
      tableName: _.isPlainObject(tableName) ? tableName.tableName : tableName,
      delimiter: tableName.delimiter || options.delimiter || '.',
    };
  }

  addSchema(param) {
    if (!param._schema) {
      return param.tableName || param;
    }

    const self = this;

    return {
      tableName: param.tableName || param,
      table: param.tableName || param,
      name: param.name || param,
      schema: param._schema,
      delimiter: param._schemaDelimiter || '.',
      toString() {
        return self.quoteTable(this);
      },
    };
  }

  dropSchema(tableName, options) {
    return this.dropTableQuery(tableName, options);
  }

  describeTableQuery(tableName, schema, schemaDelimiter) {
    const table = this.quoteTable(
      this.addSchema({
        tableName,
        _schema: schema,
        _schemaDelimiter: schemaDelimiter,
      }),
    );

    return `DESCRIBE ${table};`;
  }

  dropTableQuery(tableName) {
    return `DROP TABLE IF EXISTS ${this.quoteTable(tableName)};`;
  }

  renameTableQuery(before, after) {
    return `ALTER TABLE ${this.quoteTable(before)} RENAME TO ${this.quoteTable(after)};`;
  }

  /**
   * Returns an insert into command
   *
   * @param {string} table
   * @param {object} valueHash       attribute value pairs
   * @param {object} modelAttributes
   * @param {object} [options]
   *
   * @private
   */
  insertQuery(table, valueHash, modelAttributes, options) {
    options = options || {};
    _.defaults(options, this.options);

    const modelAttributeMap = {};
    const bind = [];
    const fields = [];
    const returningModelAttributes = [];
    const values = [];
    const quotedTable = this.quoteTable(table);
    const bindParam = options.bindParam === undefined ? this.bindParam(bind) : options.bindParam;
    let query;
    let valueQuery = '';
    let emptyQuery = '';
    let outputFragment = '';
    let returningFragment = '';
    let identityWrapperRequired = false;
    let tmpTable = ''; // tmpTable declaration for trigger

    if (modelAttributes) {
      _.each(modelAttributes, (attribute, key) => {
        modelAttributeMap[key] = attribute;
        if (attribute.field) {
          modelAttributeMap[attribute.field] = attribute;
        }
      });
    }

    if (this._dialect.supports['DEFAULT VALUES']) {
      emptyQuery += ' DEFAULT VALUES';
    } else if (this._dialect.supports['VALUES ()']) {
      emptyQuery += ' VALUES ()';
    }

    if (this._dialect.supports.returnValues && options.returning) {
      const returnValues = this.generateReturnValues(modelAttributes, options);

      returningModelAttributes.push(...returnValues.returnFields);
      returningFragment = returnValues.returningFragment;
      tmpTable = returnValues.tmpTable || '';
      outputFragment = returnValues.outputFragment || '';
    }

    if (_.get(this, ['sequelize', 'options', 'dialectOptions', 'prependSearchPath']) || options.searchPath) {
      // Not currently supported with search path (requires output of multiple queries)
      options.bindParam = false;
    }

    if (this._dialect.supports.EXCEPTION && options.exception) {
      // Not currently supported with bind parameters (requires output of multiple queries)
      options.bindParam = false;
    }

    valueHash = Utils.removeNullishValuesFromHash(valueHash, this.options.omitNull);
    for (const key in valueHash) {
      if (Object.prototype.hasOwnProperty.call(valueHash, key)) {
        const value = valueHash[key];
        fields.push(this.quoteIdentifier(key));

        // SERIALS' can't be NULL in postgresql, use DEFAULT where supported
        if (modelAttributeMap && modelAttributeMap[key] && modelAttributeMap[key].autoIncrement === true && value == null) {
          if (!this._dialect.supports.autoIncrement.defaultValue) {
            fields.splice(-1, 1);
          } else if (this._dialect.supports.DEFAULT) {
            values.push('DEFAULT');
          } else {
            values.push(this.escape(null));
          }
        } else {
          if (modelAttributeMap && modelAttributeMap[key] && modelAttributeMap[key].autoIncrement === true) {
            identityWrapperRequired = true;
          }

          if (value instanceof Utils.SequelizeMethod || options.bindParam === false) {
            values.push(this.escape(value, modelAttributeMap && modelAttributeMap[key] || undefined, { context: 'INSERT' }));
          } else {
            values.push(this.format(value, modelAttributeMap && modelAttributeMap[key] || undefined, { context: 'INSERT' }, bindParam));
          }
        }
      }
    }

    let onDuplicateKeyUpdate = '';

    // `options.updateOnDuplicate` is the list of field names to update if a duplicate key is hit during the insert.  It
    // contains just the field names.  This option is _usually_ explicitly set by the corresponding query-interface
    // upsert function.
    if (this._dialect.supports.inserts.updateOnDuplicate && options.updateOnDuplicate) {
      if (this._dialect.supports.inserts.updateOnDuplicate === ' ON CONFLICT DO UPDATE SET') { // postgres / sqlite
        // If no conflict target columns were specified, use the primary key names from options.upsertKeys
        const conflictKeys = options.upsertKeys.map(attr => this.quoteIdentifier(attr));
        const updateKeys = options.updateOnDuplicate.map(attr => `${this.quoteIdentifier(attr)}=EXCLUDED.${this.quoteIdentifier(attr)}`);
        onDuplicateKeyUpdate = ` ON CONFLICT (${conflictKeys.join(',')})`;
        // if update keys are provided, then apply them here.  if there are no updateKeys provided, then do not try to
        // do an update.  Instead, fall back to DO NOTHING.
        onDuplicateKeyUpdate += _.isEmpty(updateKeys) ? ' DO NOTHING ' : ` DO UPDATE SET ${updateKeys.join(',')}`;
      } else {
        const valueKeys = options.updateOnDuplicate.map(attr => `${this.quoteIdentifier(attr)}=VALUES(${this.quoteIdentifier(attr)})`);
        // the rough equivalent to ON CONFLICT DO NOTHING in mysql, etc is ON DUPLICATE KEY UPDATE id = id
        // So, if no update values were provided, fall back to the identifier columns provided in the upsertKeys array.
        // This will be the primary key in most cases, but it could be some other constraint.
        if (_.isEmpty(valueKeys) && options.upsertKeys) {
          valueKeys.push(...options.upsertKeys.map(attr => `${this.quoteIdentifier(attr)}=${this.quoteIdentifier(attr)}`));
        }

        // edge case... but if for some reason there were no valueKeys, and there were also no upsertKeys... then we
        // can no longer build the requested query without a syntax error.  Let's throw something more graceful here
        // so the devs know what the problem is.
        if (_.isEmpty(valueKeys)) {
          throw new Error('No update values found for ON DUPLICATE KEY UPDATE clause, and no identifier fields could be found to use instead.');
        }

        onDuplicateKeyUpdate += `${this._dialect.supports.inserts.updateOnDuplicate} ${valueKeys.join(',')}`;
      }
    }

    const replacements = {
      ignoreDuplicates: options.ignoreDuplicates ? this._dialect.supports.inserts.ignoreDuplicates : '',
      onConflictDoNothing: options.ignoreDuplicates ? this._dialect.supports.inserts.onConflictDoNothing : '',
      attributes: fields.join(','),
      output: outputFragment,
      values: values.join(','),
      tmpTable,
    };

    valueQuery = `${tmpTable}INSERT${replacements.ignoreDuplicates} INTO ${quotedTable} (${replacements.attributes})${replacements.output} VALUES (${replacements.values})${onDuplicateKeyUpdate}${replacements.onConflictDoNothing}${valueQuery}`;
    emptyQuery = `${tmpTable}INSERT${replacements.ignoreDuplicates} INTO ${quotedTable}${replacements.output}${onDuplicateKeyUpdate}${replacements.onConflictDoNothing}${emptyQuery}`;

    // Mostly for internal use, so we expect the user to know what he's doing!
    // pg_temp functions are private per connection, so we never risk this function interfering with another one.
    if (this._dialect.supports.EXCEPTION && options.exception) {
      const dropFunction = 'DROP FUNCTION IF EXISTS pg_temp.testfunc()';

      if (returningModelAttributes.length === 0) {
        returningModelAttributes.push('*');
      }

      const delimiter = `$func_${uuidv4().replace(/-/g, '')}$`;
      const selectQuery = `SELECT (testfunc.response).${returningModelAttributes.join(', (testfunc.response).')}, testfunc.sequelize_caught_exception FROM pg_temp.testfunc();`;

      options.exception = 'WHEN unique_violation THEN GET STACKED DIAGNOSTICS sequelize_caught_exception = PG_EXCEPTION_DETAIL;';
      valueQuery = `CREATE OR REPLACE FUNCTION pg_temp.testfunc(OUT response ${quotedTable}, OUT sequelize_caught_exception text) RETURNS RECORD AS ${delimiter} BEGIN ${valueQuery} RETURNING * INTO response; EXCEPTION ${options.exception} END ${delimiter} LANGUAGE plpgsql; ${selectQuery} ${dropFunction}`;
    } else {
      valueQuery += returningFragment;
      emptyQuery += returningFragment;
    }

    query = `${replacements.attributes.length > 0 ? valueQuery : emptyQuery};`;
    if (this._dialect.supports.finalTable) {
      query = `SELECT * FROM FINAL TABLE(${replacements.attributes.length > 0 ? valueQuery : emptyQuery});`;
    }

    if (identityWrapperRequired && this._dialect.supports.autoIncrement.identityInsert) {
      query = `SET IDENTITY_INSERT ${quotedTable} ON; ${query} SET IDENTITY_INSERT ${quotedTable} OFF;`;
    }

    // Used by Postgres upsertQuery and calls to here with options.exception set to true
    const result = { query };
    if (options.bindParam !== false) {
      result.bind = bind;
    }

    return result;
  }

  /**
   * Returns an insert into command for multiple values.
   *
   * @param {string} tableName
   * @param {object} fieldValueHashes
   * @param {object} options
   * @param {object} fieldMappedAttributes
   *
   * @private
   */
  bulkInsertQuery(tableName, fieldValueHashes, options, fieldMappedAttributes) {
    options = options || {};
    fieldMappedAttributes = fieldMappedAttributes || {};

    const tuples = [];
    const serials = {};
    const allAttributes = [];
    let onDuplicateKeyUpdate = '';

    for (const fieldValueHash of fieldValueHashes) {
      _.forOwn(fieldValueHash, (value, key) => {
        if (!allAttributes.includes(key)) {
          allAttributes.push(key);
        }

        if (
          fieldMappedAttributes[key]
          && fieldMappedAttributes[key].autoIncrement === true
        ) {
          serials[key] = true;
        }
      });
    }

    for (const fieldValueHash of fieldValueHashes) {
      const values = allAttributes.map(key => {
        if (
          this._dialect.supports.bulkDefault
          && serials[key] === true
        ) {
          // fieldValueHashes[key] ?? 'DEFAULT'
          return fieldValueHash[key] != null ? fieldValueHash[key] : 'DEFAULT';
        }

        return this.escape(fieldValueHash[key], fieldMappedAttributes[key], { context: 'INSERT' });
      });

      tuples.push(`(${values.join(',')})`);
    }

    // `options.updateOnDuplicate` is the list of field names to update if a duplicate key is hit during the insert.  It
    // contains just the field names.  This option is _usually_ explicitly set by the corresponding query-interface
    // upsert function.
    if (this._dialect.supports.inserts.updateOnDuplicate && options.updateOnDuplicate) {
      if (this._dialect.supports.inserts.updateOnDuplicate === ' ON CONFLICT DO UPDATE SET') { // postgres / sqlite
        // If no conflict target columns were specified, use the primary key names from options.upsertKeys
        const conflictKeys = options.upsertKeys.map(attr => this.quoteIdentifier(attr));
        const updateKeys = options.updateOnDuplicate.map(attr => `${this.quoteIdentifier(attr)}=EXCLUDED.${this.quoteIdentifier(attr)}`);
        onDuplicateKeyUpdate = ` ON CONFLICT (${conflictKeys.join(',')}) DO UPDATE SET ${updateKeys.join(',')}`;
      } else { // mysql / maria
        const valueKeys = options.updateOnDuplicate.map(attr => `${this.quoteIdentifier(attr)}=VALUES(${this.quoteIdentifier(attr)})`);
        onDuplicateKeyUpdate = `${this._dialect.supports.inserts.updateOnDuplicate} ${valueKeys.join(',')}`;
      }
    }

    const ignoreDuplicates = options.ignoreDuplicates ? this._dialect.supports.inserts.ignoreDuplicates : '';
    const attributes = allAttributes.map(attr => this.quoteIdentifier(attr)).join(',');
    const onConflictDoNothing = options.ignoreDuplicates ? this._dialect.supports.inserts.onConflictDoNothing : '';
    let returning = '';

    if (this._dialect.supports.returnValues && options.returning) {
      const returnValues = this.generateReturnValues(fieldMappedAttributes, options);

      returning += returnValues.returningFragment;
    }

    return Utils.joinSQLFragments([
      'INSERT',
      ignoreDuplicates,
      'INTO',
      this.quoteTable(tableName),
      `(${attributes})`,
      'VALUES',
      tuples.join(','),
      onDuplicateKeyUpdate,
      onConflictDoNothing,
      returning,
      ';',
    ]);
  }

  /**
   * Returns an update query
   *
   * @param {string} tableName
   * @param {object} attrValueHash
   * @param {object} where A hash with conditions (e.g. {name: 'foo'}) OR an ID as integer
   * @param {object} options
   * @param {object} attributes
   *
   * @private
   */
  updateQuery(tableName, attrValueHash, where, options, attributes) {
    options = options || {};
    _.defaults(options, this.options);

    attrValueHash = Utils.removeNullishValuesFromHash(attrValueHash, options.omitNull, options);

    const values = [];
    const bind = [];
    const modelAttributeMap = {};
    let outputFragment = '';
    let tmpTable = ''; // tmpTable declaration for trigger
    let suffix = '';

    if (_.get(this, ['sequelize', 'options', 'dialectOptions', 'prependSearchPath']) || options.searchPath) {
      // Not currently supported with search path (requires output of multiple queries)
      options.bindParam = false;
    }

    const bindParam = options.bindParam === undefined ? this.bindParam(bind) : options.bindParam;

    if (this._dialect.supports['LIMIT ON UPDATE'] && options.limit && this.dialect !== 'mssql' && this.dialect !== 'db2') {
      suffix = ` LIMIT ${this.escape(options.limit)} `;
    }

    if (this._dialect.supports.returnValues && options.returning) {
      const returnValues = this.generateReturnValues(attributes, options);

      suffix += returnValues.returningFragment;
      tmpTable = returnValues.tmpTable || '';
      outputFragment = returnValues.outputFragment || '';

      // ensure that the return output is properly mapped to model fields.
      if (!this._dialect.supports.returnValues.output && options.returning) {
        options.mapToModel = true;
      }
    }

    if (attributes) {
      _.each(attributes, (attribute, key) => {
        modelAttributeMap[key] = attribute;
        if (attribute.field) {
          modelAttributeMap[attribute.field] = attribute;
        }
      });
    }

    for (const key in attrValueHash) {
      if (modelAttributeMap && modelAttributeMap[key]
        && modelAttributeMap[key].autoIncrement === true
        && !this._dialect.supports.autoIncrement.update) {
        // not allowed to update identity column
        continue;
      }

      const value = attrValueHash[key];

      if (value instanceof Utils.SequelizeMethod || options.bindParam === false) {
        values.push(`${this.quoteIdentifier(key)}=${this.escape(value, modelAttributeMap && modelAttributeMap[key] || undefined, { context: 'UPDATE' })}`);
      } else {
        values.push(`${this.quoteIdentifier(key)}=${this.format(value, modelAttributeMap && modelAttributeMap[key] || undefined, { context: 'UPDATE' }, bindParam)}`);
      }
    }

    const whereOptions = { ...options, bindParam };

    if (values.length === 0) {
      return '';
    }

    const query = `${tmpTable}UPDATE ${this.quoteTable(tableName)} SET ${values.join(',')}${outputFragment} ${this.whereQuery(where, whereOptions)}${suffix}`.trim();
    // Used by Postgres upsertQuery and calls to here with options.exception set to true
    const result = { query };
    if (options.bindParam !== false) {
      result.bind = bind;
    }

    return result;
  }

  /**
   * Returns an update query using arithmetic operator
   *
   * @param {string} operator                    String with the arithmetic operator (e.g. '+' or '-')
   * @param {string} tableName                   Name of the table
   * @param {object} where                       A plain-object with conditions (e.g. {name: 'foo'}) OR an ID as integer
   * @param {object} incrementAmountsByField     A plain-object with attribute-value-pairs
   * @param {object} extraAttributesToBeUpdated  A plain-object with attribute-value-pairs
   * @param {object} options
   *
   * @private
   */
  arithmeticQuery(operator, tableName, where, incrementAmountsByField, extraAttributesToBeUpdated, options) {
    options = options || {};
    _.defaults(options, { returning: true });

    extraAttributesToBeUpdated = Utils.removeNullishValuesFromHash(extraAttributesToBeUpdated, this.options.omitNull);

    let outputFragment = '';
    let returningFragment = '';

    if (this._dialect.supports.returnValues && options.returning) {
      const returnValues = this.generateReturnValues(null, options);

      outputFragment = returnValues.outputFragment;
      returningFragment = returnValues.returningFragment;
    }

    const updateSetSqlFragments = [];
    for (const field in incrementAmountsByField) {
      const incrementAmount = incrementAmountsByField[field];
      const quotedField = this.quoteIdentifier(field);
      const escapedAmount = this.escape(incrementAmount);
      updateSetSqlFragments.push(`${quotedField}=${quotedField}${operator} ${escapedAmount}`);
    }

    for (const field in extraAttributesToBeUpdated) {
      const newValue = extraAttributesToBeUpdated[field];
      const quotedField = this.quoteIdentifier(field);
      const escapedValue = this.escape(newValue);
      updateSetSqlFragments.push(`${quotedField}=${escapedValue}`);
    }

    return Utils.joinSQLFragments([
      'UPDATE',
      this.quoteTable(tableName),
      'SET',
      updateSetSqlFragments.join(','),
      outputFragment,
      this.whereQuery(where),
      returningFragment,
    ]);
  }

  /*
    Returns an add index query.
    Parameters:
      - tableName -> Name of an existing table, possibly with schema.
      - options:
        - type: UNIQUE|FULLTEXT|SPATIAL
        - name: The name of the index. Default is <table>_<attr1>_<attr2>
        - fields: An array of attributes as string or as hash.
                  If the attribute is a hash, it must have the following content:
                  - name: The name of the attribute/column
                  - length: An integer. Optional
                  - order: 'ASC' or 'DESC'. Optional
        - parser
        - using
        - operator
        - concurrently: Pass CONCURRENT so other operations run while the index is created
      - rawTablename, the name of the table, without schema. Used to create the name of the index
   @private
  */
  addIndexQuery(tableName, attributes, options, rawTablename) {
    options = options || {};

    if (!Array.isArray(attributes)) {
      options = attributes;
      attributes = undefined;
    } else {
      options.fields = attributes;
    }

    options.prefix = options.prefix || rawTablename || tableName;
    if (options.prefix && typeof options.prefix === 'string') {
      options.prefix = options.prefix.replace(/\./g, '_');
      options.prefix = options.prefix.replace(/("|')/g, '');
    }

    const fieldsSql = options.fields.map(field => {
      if (field instanceof Utils.SequelizeMethod) {
        return this.handleSequelizeMethod(field);
      }

      if (typeof field === 'string') {
        field = {
          name: field,
        };
      }

      let result = '';

      if (field.attribute) {
        field.name = field.attribute;
      }

      if (!field.name) {
        throw new Error(`The following index field has no name: ${util.inspect(field)}`);
      }

      result += this.quoteIdentifier(field.name);

      if (this._dialect.supports.index.collate && field.collate) {
        result += ` COLLATE ${this.quoteIdentifier(field.collate)}`;
      }

      if (this._dialect.supports.index.operator) {
        const operator = field.operator || options.operator;
        if (operator) {
          result += ` ${operator}`;
        }
      }

      if (this._dialect.supports.index.length > 0 && field.length > 0) {
        result += `(${field.length})`;
      }

      if (field.order) {
        result += ` ${field.order}`;
      }

      return result;
    });

    if (!options.name) {
      // Mostly for cases where addIndex is called directly by the user without an options object (for example in migrations)
      // All calls that go through sequelize should already have a name
      options = Utils.nameIndex(options, options.prefix);
    }

    options = Model._conformIndex(options);

    if (!this._dialect.supports.index.type) {
      delete options.type;
    }

    if (options.where) {
      options.where = this.whereQuery(options.where);
    }

    if (typeof tableName === 'string') {
      tableName = this.quoteIdentifiers(tableName);
    } else {
      tableName = this.quoteTable(tableName);
    }

    const concurrently = this._dialect.supports.index.concurrently && options.concurrently ? 'CONCURRENTLY' : undefined;
    let ind;
    if (this._dialect.supports.indexViaAlter) {
      ind = [
        'ALTER TABLE',
        tableName,
        concurrently,
        'ADD',
      ];
    } else {
      ind = ['CREATE'];
    }

    ind = ind.concat(
      options.unique ? 'UNIQUE' : '',
      options.type, 'INDEX',
      !this._dialect.supports.indexViaAlter ? concurrently : undefined,
      this.quoteIdentifiers(options.name),
      this._dialect.supports.index.using === 1 && options.using ? `USING ${options.using}` : '',
      !this._dialect.supports.indexViaAlter ? `ON ${tableName}` : undefined,
      this._dialect.supports.index.using === 2 && options.using ? `USING ${options.using}` : '',
      `(${fieldsSql.join(', ')})`,
      this._dialect.supports.index.parser && options.parser ? `WITH PARSER ${options.parser}` : undefined,
      this._dialect.supports.index.where && options.where ? options.where : undefined,
    );

    return _.compact(ind).join(' ');
  }

  addConstraintQuery(tableName, options) {
    if (typeof tableName === 'string') {
      tableName = this.quoteIdentifiers(tableName);
    } else {
      tableName = this.quoteTable(tableName);
    }

    return Utils.joinSQLFragments([
      'ALTER TABLE',
      tableName,
      'ADD',
      this.getConstraintSnippet(tableName, options || {}),
      ';',
    ]);
  }

  getConstraintSnippet(tableName, options) {
    let constraintSnippet;
    let constraintName;

    const fieldsSql = options.fields.map(field => {
      if (typeof field === 'string') {
        return this.quoteIdentifier(field);
      }

      if (field instanceof Utils.SequelizeMethod) {
        return this.handleSequelizeMethod(field);
      }

      if (field.attribute) {
        field.name = field.attribute;
      }

      if (!field.name) {
        throw new Error(`The following index field has no name: ${field}`);
      }

      return this.quoteIdentifier(field.name);
    });

    const fieldsSqlQuotedString = fieldsSql.join(', ');
    const fieldsSqlString = fieldsSql.join('_');

    switch (options.type.toUpperCase()) {
      case 'UNIQUE':
        constraintName = this.quoteIdentifier(options.name || `${tableName}_${fieldsSqlString}_uk`);
        constraintSnippet = `CONSTRAINT ${constraintName} UNIQUE (${fieldsSqlQuotedString})`;
        break;
      case 'CHECK':
        options.where = this.whereItemsQuery(options.where);
        constraintName = this.quoteIdentifier(options.name || `${tableName}_${fieldsSqlString}_ck`);
        constraintSnippet = `CONSTRAINT ${constraintName} CHECK (${options.where})`;
        break;
      case 'DEFAULT':
        if (options.defaultValue === undefined) {
          throw new Error('Default value must be specified for DEFAULT CONSTRAINT');
        }

        if (this._dialect.name !== 'mssql') {
          throw new Error('Default constraints are supported only for MSSQL dialect.');
        }

        constraintName = this.quoteIdentifier(options.name || `${tableName}_${fieldsSqlString}_df`);
        constraintSnippet = `CONSTRAINT ${constraintName} DEFAULT (${this.escape(options.defaultValue)}) FOR ${fieldsSql[0]}`;
        break;
      case 'PRIMARY KEY':
        constraintName = this.quoteIdentifier(options.name || `${tableName}_${fieldsSqlString}_pk`);
        constraintSnippet = `CONSTRAINT ${constraintName} PRIMARY KEY (${fieldsSqlQuotedString})`;
        break;
      case 'FOREIGN KEY': {
        const references = options.references;
        if (!references || !references.table || !(references.field || references.fields)) {
          throw new Error('references object with table and field must be specified');
        }

        constraintName = this.quoteIdentifier(options.name || `${tableName}_${fieldsSqlString}_${references.table}_fk`);
        const quotedReferences
          = typeof references.field !== 'undefined'
          ? this.quoteIdentifier(references.field)
          : references.fields.map(f => this.quoteIdentifier(f)).join(', ');
        const referencesSnippet = `${this.quoteTable(references.table)} (${quotedReferences})`;
        constraintSnippet = `CONSTRAINT ${constraintName} `;
        constraintSnippet += `FOREIGN KEY (${fieldsSqlQuotedString}) REFERENCES ${referencesSnippet}`;
        if (options.onUpdate) {
          if (!this._dialect.supports.constraints.onUpdate) {
            throw new Error(`Constraint onUpdate is not supported by ${this._dialect}`);
          }

          constraintSnippet += ` ON UPDATE ${options.onUpdate.toUpperCase()}`;
        }

        if (options.onDelete) {
          constraintSnippet += ` ON DELETE ${options.onDelete.toUpperCase()}`;
        }

        break;
      }

      default: throw new Error(`${options.type} is invalid.`);
    }

    if (options.deferrable && ['UNIQUE', 'PRIMARY KEY', 'FOREIGN KEY'].includes(options.type.toUpperCase())) {
      constraintSnippet += ` ${this.deferConstraintsQuery(options)}`;
    }

    return constraintSnippet;
  }

  removeConstraintQuery(tableName, constraintName) {
    if (typeof tableName === 'string') {
      tableName = this.quoteIdentifiers(tableName);
    } else {
      tableName = this.quoteTable(tableName);
    }

    return Utils.joinSQLFragments([
      'ALTER TABLE',
      tableName,
      'DROP CONSTRAINT',
      this.quoteIdentifiers(constraintName),
    ]);
  }

  /*
    Quote an object based on its type. This is a more general version of quoteIdentifiers
    Strings: should proxy to quoteIdentifiers
    Arrays:
      * Expects array in the form: [<model> (optional), <model> (optional),... String, String (optional)]
        Each <model> can be a model, or an object {model: Model, as: String}, matching include, or an
        association object, or the name of an association.
      * Zero or more models can be included in the array and are used to trace a path through the tree of
        included nested associations. This produces the correct table name for the ORDER BY/GROUP BY SQL
        and quotes it.
      * If a single string is appended to end of array, it is quoted.
        If two strings appended, the 1st string is quoted, the 2nd string unquoted.
    Objects:
      * If raw is set, that value should be returned verbatim, without quoting
      * If fn is set, the string should start with the value of fn, starting paren, followed by
        the values of cols (which is assumed to be an array), quoted and joined with ', ',
        unless they are themselves objects
      * If direction is set, should be prepended

    Currently this function is only used for ordering / grouping columns and Sequelize.col(), but it could
    potentially also be used for other places where we want to be able to call SQL functions (e.g. as default values)
   @private
  */
  quote(collection, parent, connector = '.') {
    // init
    const validOrderOptions = [
      'ASC',
      'DESC',
      'ASC NULLS LAST',
      'DESC NULLS LAST',
      'ASC NULLS FIRST',
      'DESC NULLS FIRST',
      'NULLS FIRST',
      'NULLS LAST',
    ];

    // just quote as identifiers if string
    if (typeof collection === 'string') {
      return this.quoteIdentifiers(collection);
    }

    if (Array.isArray(collection)) {
      // iterate through the collection and mutate objects into associations
      collection.forEach((item, index) => {
        const previous = collection[index - 1];
        let previousAssociation;
        let previousModel;

        // set the previous as the parent when previous is undefined or the target of the association
        if (!previous && parent !== undefined) {
          previousModel = parent;
        } else if (previous && previous instanceof Association) {
          previousAssociation = previous;
          previousModel = previous.target;
        }

        // if the previous item is a model, then attempt getting an association
<<<<<<< HEAD
        if (previousModel && isModelStatic(previousModel)) {
=======
        if (isModelStatic(previousModel)) {
>>>>>>> 9caa5a89
          let model;
          let as;

          if (isModelStatic(item)) {
            // set
            model = item;
<<<<<<< HEAD
          } else if (_.isPlainObject(item) && isModelStatic(item.model)) {
=======
          } else if (_.isPlainObject(item) && item.model && isModelStatic(item.model)) {
>>>>>>> 9caa5a89
            // set
            model = item.model;
            as = item.as;
          }

          if (model) {
            // set the as to either the through name or the model name
            if (!as && previousAssociation && previousAssociation instanceof Association && previousAssociation.through?.model === model) {
              // we get here for cases like
              // [manyToManyAssociation, throughModel]
              // "throughModel" must be replaced by the association  from the many to many to the through model
              item = previousAssociation.fromSourceToThroughOne;
            } else {
              // get association from previous model
              item = previousModel.getAssociationWithModel(model, as);
            }

            // make sure we have an association
            if (!(item instanceof Association)) {
              throw new TypeError(`Unable to find a valid association between models "${previousModel.name}" and "${model.name}"`);
            }
          }
        }

        if (typeof item === 'string') {
          // get order index
          const orderIndex = validOrderOptions.indexOf(item.toUpperCase());

          // see if this is an order
          if (index > 0 && orderIndex !== -1) {
            item = this.sequelize.literal(` ${validOrderOptions[orderIndex]}`);
          } else if (previousModel && isModelStatic(previousModel)) {
            // only go down this path if we have preivous model and check only once
            if (previousModel.associations !== undefined && previousModel.associations[item]) {
              // convert the item to an association
              item = previousModel.associations[item];
            } else if (previousModel.rawAttributes !== undefined && previousModel.rawAttributes[item] && item !== previousModel.rawAttributes[item].field) {
              // convert the item attribute from its alias
              item = previousModel.rawAttributes[item].field;
            } else if (
              item.includes('.')
              && previousModel.rawAttributes !== undefined
            ) {
              const itemSplit = item.split('.');

              if (previousModel.rawAttributes[itemSplit[0]].type instanceof DataTypes.JSON) {
                // just quote identifiers for now
                const identifier = this.quoteIdentifiers(`${previousModel.name}.${previousModel.rawAttributes[itemSplit[0]].field}`);

                // get path
                const path = itemSplit.slice(1);

                // extract path
                item = this.jsonPathExtractionQuery(identifier, path);

                // literal because we don't want to append the model name when string
                item = this.sequelize.literal(item);
              }
            }
          }
        }

        collection[index] = item;
      });

      // loop through array, adding table names of models to quoted
      const collectionLength = collection.length;
      const tableNames = [];
      let item;
      let i = 0;

      for (i = 0; i < collectionLength - 1; i++) {
        item = collection[i];
        if (typeof item === 'string' || item._modelAttribute || item instanceof Utils.SequelizeMethod) {
          break;
        } else if (item instanceof Association) {
          tableNames[i] = item.as;
        }
      }

      // start building sql
      let sql = '';

      if (i > 0) {
        sql += `${this.quoteIdentifier(tableNames.join(connector))}.`;
      } else if (typeof collection[0] === 'string' && parent) {
        sql += `${this.quoteIdentifier(parent.name)}.`;
      }

      // loop through everything past i and append to the sql
      for (const collectionItem of collection.slice(i)) {
        sql += this.quote(collectionItem, parent, connector);
      }

      return sql;
    }

    if (collection._modelAttribute) {
      return `${this.quoteTable(collection.Model.name)}.${this.quoteIdentifier(collection.fieldName)}`;
    }

    if (collection instanceof Utils.SequelizeMethod) {
      return this.handleSequelizeMethod(collection);
    }

    if (_.isPlainObject(collection) && collection.raw) {
      // simple objects with raw is no longer supported
      throw new Error('The `{raw: "..."}` syntax is no longer supported.  Use `sequelize.literal` instead.');
    }

    throw new Error(`Unknown structure passed to order / group: ${util.inspect(collection)}`);
  }

  _initQuoteIdentifier() {
    this._quoteIdentifier = this.quoteIdentifier;
    this.quoteIdentifier = function quoteIdentifier(identifier, force) {
      if (identifier === '*') {
        return identifier;
      }

      return this._quoteIdentifier(identifier, force);
    };
  }

  /**
   * Adds quotes to identifier
   *
   * @param {string} _identifier
   * @param {boolean} _force
   *
   * @returns {string}
   */
  quoteIdentifier(_identifier, _force) {
    throw new Error(`quoteIdentifier for Dialect "${this.dialect}" is not implemented`);
  }

  /**
   * Split a list of identifiers by "." and quote each part.
   *
   * @param {string} identifiers
   *
   * @returns {string}
   */
  quoteIdentifiers(identifiers) {
    if (identifiers.includes('.')) {
      identifiers = identifiers.split('.');

      const head = identifiers.slice(0, -1).join('->');
      const tail = identifiers[identifiers.length - 1];

      return `${this.quoteIdentifier(head)}.${this.quoteIdentifier(tail)}`;
    }

    return this.quoteIdentifier(identifiers);
  }

  quoteAttribute(attribute, model) {
    if (model && attribute in model.rawAttributes) {
      return this.quoteIdentifier(attribute);
    }

    return this.quoteIdentifiers(attribute);
  }

  /**
   * Quote table name with optional alias and schema attribution
   *
   * @param {string|object}  param table string or object
   * @param {string|boolean} alias alias name
   *
   * @returns {string}
   */
  quoteTable(param, alias = false) {
    let table = '';

    if (alias === true) {
      alias = param.as || param.name || param;
    }

    if (_.isObject(param)) {
      if (this._dialect.supports.schemas) {
        if (param.schema) {
          table += `${this.quoteIdentifier(param.schema)}.`;
        }

        table += this.quoteIdentifier(param.tableName);
      } else {
        if (param.schema) {
          table += param.schema + (param.delimiter || '.');
        }

        table += param.tableName;
        table = this.quoteIdentifier(table);
      }
    } else {
      table = this.quoteIdentifier(param);
    }

    if (alias) {
      table += ` AS ${this.quoteIdentifier(alias)}`;
    }

    return table;
  }

  /*
    Escape a value (e.g. a string, number or date)
    @private
  */
  escape(value, field, options) {
    options = options || {};

    if (value !== null && value !== undefined) {
      if (value instanceof Utils.SequelizeMethod) {
        return this.handleSequelizeMethod(value);
      }

      if (field && field.type) {
        this.validate(value, field, options);

        if (field.type.stringify) {
          // Users shouldn't have to worry about these args - just give them a function that takes a single arg
          const simpleEscape = escVal => SqlString.escape(escVal, this.options.timezone, this.dialect);

          value = field.type.stringify(value, { escape: simpleEscape, field, timezone: this.options.timezone, operation: options.operation });

          if (field.type.escape === false) {
            // The data-type already did the required escaping
            return value;
          }
        }
      }
    }

    return SqlString.escape(value, this.options.timezone, this.dialect);
  }

  bindParam(bind) {
    return value => {
      bind.push(value);

      return `$${bind.length}`;
    };
  }

  /*
    Returns a bind parameter representation of a value (e.g. a string, number or date)
    @private
  */
  format(value, field, options, bindParam) {
    options = options || {};

    if (value !== null && value !== undefined) {
      if (value instanceof Utils.SequelizeMethod) {
        throw new TypeError('Cannot pass SequelizeMethod as a bind parameter - use escape instead');
      }

      if (field && field.type) {
        this.validate(value, field, options);

        if (field.type.bindParam) {
          return field.type.bindParam(value, { escape: _.identity, field, timezone: this.options.timezone, operation: options.operation, bindParam });
        }
      }
    }

    return bindParam(value);
  }

  /*
    Validate a value against a field specification
    @private
  */
  validate(value, field, options) {
    if (this.typeValidation && field.type.validate && value) {
      try {
        if (options.isList && Array.isArray(value)) {
          for (const item of value) {
            field.type.validate(item, options);
          }
        } else {
          field.type.validate(value, options);
        }
      } catch (error) {
        if (error instanceof sequelizeError.ValidationError) {
          error.errors.push(new sequelizeError.ValidationErrorItem(
            error.message,
            'Validation error',
            field.fieldName,
            value,
            null,
            `${field.type.key} validator`,
          ));
        }

        throw error;
      }
    }
  }

  isIdentifierQuoted(identifier) {
    return /^\s*(?:(["'`])(?:(?!\1).|\1{2})*\1\.?)+\s*$/i.test(identifier);
  }

  /**
   * Generates an SQL query that extract JSON property of given path.
   *
   * @param   {string}               _column   The JSON column
   * @param   {string|Array<string>} [_path]   The path to extract (optional)
   * @param   {boolean}              [_isJson] The value is JSON use alt symbols (optional)
   * @returns {string}                        The generated sql query
   * @private
   */
  jsonPathExtractionQuery(_column, _path, _isJson) {
    throw new Error(`JSON operations are not supported in ${this.dialect}`);
  }

  /*
    Returns a query for selecting elements in the table <tableName>.
    Options:
      - attributes -> An array of attributes (e.g. ['name', 'birthday']). Default: *
      - where -> A hash with conditions (e.g. {name: 'foo'})
                 OR an ID as integer
      - order -> e.g. 'id DESC'
      - group
      - limit -> The maximum count you want to get.
      - offset -> An offset value to start from. Only useable with limit!
   @private
  */
  selectQuery(tableName, options, model) {
    options = options || {};
    const limit = options.limit;
    const mainQueryItems = [];
    const subQueryItems = [];
    const subQuery = options.subQuery === undefined ? limit && options.hasMultiAssociation : options.subQuery;
    const attributes = {
      main: options.attributes && [...options.attributes],
      subQuery: null,
    };
    const mainTable = {
      name: tableName,
      quotedName: null,
      as: null,
      model,
    };
    const topLevelInfo = {
      names: mainTable,
      options,
      subQuery,
    };
    let mainJoinQueries = [];
    let subJoinQueries = [];
    let query;

    // Aliases can be passed through subqueries and we don't want to reset them
    if (this.options.minifyAliases && !options.aliasesMapping) {
      options.aliasesMapping = new Map();
      options.aliasesByTable = {};
      options.includeAliases = new Map();
    }

    // resolve table name options
    if (options.tableAs) {
      mainTable.as = this.quoteIdentifier(options.tableAs);
    } else if (!Array.isArray(mainTable.name) && mainTable.model) {
      mainTable.as = this.quoteIdentifier(mainTable.model.name);
    }

    mainTable.quotedName = !Array.isArray(mainTable.name) ? this.quoteTable(mainTable.name) : tableName.map(t => {
      return Array.isArray(t) ? this.quoteTable(t[0], t[1]) : this.quoteTable(t, true);
    }).join(', ');

    if (subQuery && attributes.main) {
      for (const keyAtt of mainTable.model.primaryKeyAttributes) {
        // Check if mainAttributes contain the primary key of the model either as a field or an aliased field
        if (!attributes.main.some(attr => keyAtt === attr || keyAtt === attr[0] || keyAtt === attr[1])) {
          attributes.main.push(mainTable.model.rawAttributes[keyAtt].field ? [keyAtt, mainTable.model.rawAttributes[keyAtt].field] : keyAtt);
        }
      }
    }

    attributes.main = this.escapeAttributes(attributes.main, options, mainTable.as);
    attributes.main = attributes.main || (options.include ? [`${mainTable.as}.*`] : ['*']);

    // If subquery, we add the mainAttributes to the subQuery and set the mainAttributes to select * from subquery
    if (subQuery || options.groupedLimit) {
      // We need primary keys
      attributes.subQuery = attributes.main;
      attributes.main = [`${mainTable.as || mainTable.quotedName}.*`];
    }

    if (options.include) {
      for (const include of options.include) {
        if (include.separate) {
          continue;
        }

        const joinQueries = this.generateInclude(include, { externalAs: mainTable.as, internalAs: mainTable.as }, topLevelInfo);

        subJoinQueries = subJoinQueries.concat(joinQueries.subQuery);
        mainJoinQueries = mainJoinQueries.concat(joinQueries.mainQuery);

        if (joinQueries.attributes.main.length > 0) {
          attributes.main = _.uniq(attributes.main.concat(joinQueries.attributes.main));
        }

        if (joinQueries.attributes.subQuery.length > 0) {
          attributes.subQuery = _.uniq(attributes.subQuery.concat(joinQueries.attributes.subQuery));
        }
      }
    }

    if (subQuery) {
      subQueryItems.push(
        this.selectFromTableFragment(options, mainTable.model, attributes.subQuery, mainTable.quotedName, mainTable.as),
        subJoinQueries.join(''),
      );
    } else {
      if (options.groupedLimit) {
        if (!mainTable.as) {
          mainTable.as = mainTable.quotedName;
        }

        const where = { ...options.where };
        let groupedLimitOrder;
        let whereKey;
        let include;
        let groupedTableName = mainTable.as;

        if (typeof options.groupedLimit.on === 'string') {
          whereKey = options.groupedLimit.on;
        } else if (options.groupedLimit.on instanceof HasMany) {
          whereKey = options.groupedLimit.on.foreignKeyField;
        }

        if (options.groupedLimit.on instanceof BelongsToMany) {
          // BTM includes needs to join the through table on to check ID
          groupedTableName = options.groupedLimit.on.as;
          const groupedLimitOptions = _validateIncludedElements({
            include: [{
              as: options.groupedLimit.on.as,
              association: options.groupedLimit.on.fromSourceToThrough,
              duplicating: false, // The UNION'ed query may contain duplicates, but each sub-query cannot
              required: true,
              where: {
                [Op.placeholder]: true,
                ...options.groupedLimit.through && options.groupedLimit.through.where,
              },
            }],
            model,
          });

          // Make sure attributes from the join table are mapped back to models
          options.hasJoin = true;
          options.hasMultiAssociation = true;
          options.includeMap = Object.assign(groupedLimitOptions.includeMap, options.includeMap);
          options.includeNames = groupedLimitOptions.includeNames.concat(options.includeNames || []);
          include = groupedLimitOptions.include;

          if (Array.isArray(options.order)) {
            // We need to make sure the order by attributes are available to the parent query
            options.order.forEach((order, i) => {
              if (Array.isArray(order)) {
                order = order[0];
              }

              let alias = `subquery_order_${i}`;
              options.attributes.push([order, alias]);

              // We don't want to prepend model name when we alias the attributes, so quote them here
              alias = this.sequelize.literal(this.quote(alias));

              if (Array.isArray(options.order[i])) {
                options.order[i][0] = alias;
              } else {
                options.order[i] = alias;
              }
            });
            groupedLimitOrder = options.order;
          }
        } else {
          // Ordering is handled by the subqueries, so ordering the UNION'ed result is not needed
          groupedLimitOrder = options.order;
          delete options.order;
          where[Op.placeholder] = true;
        }

        // Caching the base query and splicing the where part into it is consistently > twice
        // as fast than generating from scratch each time for values.length >= 5
        const baseQuery = `SELECT * FROM (${this.selectQuery(
          tableName,
          {
            attributes: options.attributes,
            offset: options.offset,
            limit: options.groupedLimit.limit,
            order: groupedLimitOrder,
            aliasesMapping: options.aliasesMapping,
            aliasesByTable: options.aliasesByTable,
            where,
            include,
            model,
          },
          model,
        ).replace(/;$/, '')}) AS sub`; // Every derived table must have its own alias
        const placeHolder = this.whereItemQuery(Op.placeholder, true, { model });
        const splicePos = baseQuery.indexOf(placeHolder);

        mainQueryItems.push(this.selectFromTableFragment(options, mainTable.model, attributes.main, `(${
          options.groupedLimit.values.map(value => {
            let groupWhere;
            if (whereKey) {
              groupWhere = {
                [whereKey]: value,
              };
            }

            if (include) {
              groupWhere = {
                [options.groupedLimit.on.foreignIdentifierField]: value,
              };
            }

            return Utils.spliceStr(baseQuery, splicePos, placeHolder.length, this.getWhereConditions(groupWhere, groupedTableName));
          }).join(
            this._dialect.supports['UNION ALL'] ? ' UNION ALL ' : ' UNION ',
          )
        })`, mainTable.as));
      } else {
        mainQueryItems.push(this.selectFromTableFragment(options, mainTable.model, attributes.main, mainTable.quotedName, mainTable.as));
      }

      mainQueryItems.push(mainJoinQueries.join(''));
    }

    // Add WHERE to sub or main query
    if (Object.prototype.hasOwnProperty.call(options, 'where') && !options.groupedLimit) {
      options.where = this.getWhereConditions(options.where, mainTable.as || tableName, model, options);
      if (options.where) {
        if (subQuery) {
          subQueryItems.push(` WHERE ${options.where}`);
        } else {
          mainQueryItems.push(` WHERE ${options.where}`);
          // Walk the main query to update all selects
          for (const [key, value] of mainQueryItems.entries()) {
            if (value.startsWith('SELECT')) {
              mainQueryItems[key] = this.selectFromTableFragment(options, model, attributes.main, mainTable.quotedName, mainTable.as, options.where);
            }
          }
        }
      }
    }

    // Add GROUP BY to sub or main query
    if (options.group) {
      options.group = Array.isArray(options.group) ? options.group.map(t => this.aliasGrouping(t, model, mainTable.as, options)).join(', ') : this.aliasGrouping(options.group, model, mainTable.as, options);

      if (subQuery && options.group) {
        subQueryItems.push(` GROUP BY ${options.group}`);
      } else if (options.group) {
        mainQueryItems.push(` GROUP BY ${options.group}`);
      }
    }

    // Add HAVING to sub or main query
    if (Object.prototype.hasOwnProperty.call(options, 'having')) {
      options.having = this.getWhereConditions(options.having, tableName, model, options, false);
      if (options.having) {
        if (subQuery) {
          subQueryItems.push(` HAVING ${options.having}`);
        } else {
          mainQueryItems.push(` HAVING ${options.having}`);
        }
      }
    }

    // Add ORDER to sub or main query
    if (options.order) {
      const orders = this.getQueryOrders(options, model, subQuery);
      if (orders.mainQueryOrder.length > 0) {
        mainQueryItems.push(` ORDER BY ${orders.mainQueryOrder.join(', ')}`);
      }

      if (orders.subQueryOrder.length > 0) {
        subQueryItems.push(` ORDER BY ${orders.subQueryOrder.join(', ')}`);
      }
    }

    // Add LIMIT, OFFSET to sub or main query
    const limitOrder = this.addLimitAndOffset(options, mainTable.model);
    if (limitOrder && !options.groupedLimit) {
      if (subQuery) {
        subQueryItems.push(limitOrder);
      } else {
        mainQueryItems.push(limitOrder);
      }
    }

    if (subQuery) {
      this._throwOnEmptyAttributes(attributes.main, { modelName: model && model.name, as: mainTable.as });
      query = `SELECT ${attributes.main.join(', ')} FROM (${subQueryItems.join('')}) AS ${mainTable.as}${mainJoinQueries.join('')}${mainQueryItems.join('')}`;
    } else {
      query = mainQueryItems.join('');
    }

    if (options.lock && this._dialect.supports.lock) {
      let lock = options.lock;
      if (typeof options.lock === 'object') {
        lock = options.lock.level;
      }

      if (this._dialect.supports.lockKey && ['KEY SHARE', 'NO KEY UPDATE'].includes(lock)) {
        query += ` FOR ${lock}`;
      } else if (lock === 'SHARE') {
        query += ` ${this._dialect.supports.forShare}`;
      } else {
        query += ' FOR UPDATE';
      }

      if (this._dialect.supports.lockOf && options.lock.of && isModelStatic(options.lock.of)) {
        query += ` OF ${this.quoteTable(options.lock.of.name)}`;
      }

      if (this._dialect.supports.skipLocked && options.skipLocked) {
        query += ' SKIP LOCKED';
      }
    }

    return `${query};`;
  }

  aliasGrouping(field, model, tableName, options) {
    const src = Array.isArray(field) ? field[0] : field;

    return this.quote(this._getAliasForField(tableName, src, options) || src, model);
  }

  escapeAttributes(attributes, options, mainTableAs) {
    return attributes && attributes.map(attr => {
      let addTable = true;

      if (attr instanceof Utils.SequelizeMethod) {
        return this.handleSequelizeMethod(attr);
      }

      if (Array.isArray(attr)) {
        if (attr.length !== 2) {
          throw new Error(`${JSON.stringify(attr)} is not a valid attribute definition. Please use the following format: ['attribute definition', 'alias']`);
        }

        attr = [...attr];

        if (attr[0] instanceof Utils.SequelizeMethod) {
          attr[0] = this.handleSequelizeMethod(attr[0]);
          addTable = false;
        } else if (!attr[0].includes('(') && !attr[0].includes(')')) {
          attr[0] = this.quoteIdentifier(attr[0]);
        } else {
          deprecations.noRawAttributes();
        }

        let alias = attr[1];

        if (this.options.minifyAliases) {
          alias = this._getMinifiedAlias(alias, mainTableAs, options);
        }

        attr = [attr[0], this.quoteIdentifier(alias)].join(' AS ');
      } else {
        attr = !attr.includes(Utils.TICK_CHAR) && !attr.includes('"')
          ? this.quoteAttribute(attr, options.model)
          : this.escape(attr);
      }

      if (!_.isEmpty(options.include) && (!attr.includes('.') || options.dotNotation) && addTable) {
        attr = `${mainTableAs}.${attr}`;
      }

      return attr;
    });
  }

  generateInclude(include, parentTableName, topLevelInfo) {
    const joinQueries = {
      mainQuery: [],
      subQuery: [],
    };
    const mainChildIncludes = [];
    const subChildIncludes = [];
    let requiredMismatch = false;
    const includeAs = {
      internalAs: include.as,
      externalAs: include.as,
    };
    const attributes = {
      main: [],
      subQuery: [],
    };
    let joinQuery;

    topLevelInfo.options.keysEscaped = true;

    if (topLevelInfo.names.name !== parentTableName.externalAs && topLevelInfo.names.as !== parentTableName.externalAs) {
      includeAs.internalAs = `${parentTableName.internalAs}->${include.as}`;
      includeAs.externalAs = `${parentTableName.externalAs}.${include.as}`;
    }

    // includeIgnoreAttributes is used by aggregate functions
    if (topLevelInfo.options.includeIgnoreAttributes !== false) {
      include.model._expandAttributes(include);
      Utils.mapFinderOptions(include, include.model);

      const includeAttributes = include.attributes.map(attr => {
        let attrAs = attr;
        let verbatim = false;

        if (Array.isArray(attr) && attr.length === 2) {
          if (attr[0] instanceof Utils.SequelizeMethod && (
            attr[0] instanceof Utils.Literal
            || attr[0] instanceof Utils.Cast
            || attr[0] instanceof Utils.Fn
          )) {
            verbatim = true;
          }

          attr = attr.map(attrPart => (attrPart instanceof Utils.SequelizeMethod ? this.handleSequelizeMethod(attrPart) : attrPart));

          attrAs = attr[1];
          attr = attr[0];
        }

        if (attr instanceof Utils.Literal) {
          return attr.val; // We trust the user to rename the field correctly
        }

        if (attr instanceof Utils.Cast || attr instanceof Utils.Fn) {
          throw new TypeError(
            'Tried to select attributes using Sequelize.cast or Sequelize.fn without specifying an alias for the result, during eager loading. '
            + 'This means the attribute will not be added to the returned instance',
          );
        }

        let prefix;
        if (verbatim === true) {
          prefix = attr;
        } else if (/#>>|->>/.test(attr)) {
          prefix = `(${this.quoteIdentifier(includeAs.internalAs)}.${attr.replace(/\(|\)/g, '')})`;
        } else if (/json_extract\(/.test(attr)) {
          prefix = attr.replace(/json_extract\(/i, `json_extract(${this.quoteIdentifier(includeAs.internalAs)}.`);
        } else {
          prefix = `${this.quoteIdentifier(includeAs.internalAs)}.${this.quoteIdentifier(attr)}`;
        }

        let alias = `${includeAs.externalAs}.${attrAs}`;

        if (this.options.minifyAliases) {
          alias = this._getMinifiedAlias(alias, includeAs.internalAs, topLevelInfo.options);
        }

        return Utils.joinSQLFragments([
          prefix,
          'AS',
          this.quoteIdentifier(alias, true),
        ]);
      });
      if (include.subQuery && topLevelInfo.subQuery) {
        for (const attr of includeAttributes) {
          attributes.subQuery.push(attr);
        }
      } else {
        for (const attr of includeAttributes) {
          attributes.main.push(attr);
        }
      }
    }

    // through
    if (include.through) {
      joinQuery = this.generateThroughJoin(include, includeAs, parentTableName.internalAs, topLevelInfo);
    } else {
      this._generateSubQueryFilter(include, includeAs, topLevelInfo);
      joinQuery = this.generateJoin(include, topLevelInfo);
    }

    // handle possible new attributes created in join
    if (joinQuery.attributes.main.length > 0) {
      attributes.main = attributes.main.concat(joinQuery.attributes.main);
    }

    if (joinQuery.attributes.subQuery.length > 0) {
      attributes.subQuery = attributes.subQuery.concat(joinQuery.attributes.subQuery);
    }

    if (include.include) {
      for (const childInclude of include.include) {
        if (childInclude.separate || childInclude._pseudo) {
          continue;
        }

        const childJoinQueries = this.generateInclude(childInclude, includeAs, topLevelInfo);

        if (include.required === false && childInclude.required === true) {
          requiredMismatch = true;
        }

        // if the child is a sub query we just give it to the
        if (childInclude.subQuery && topLevelInfo.subQuery) {
          subChildIncludes.push(childJoinQueries.subQuery);
        }

        if (childJoinQueries.mainQuery) {
          mainChildIncludes.push(childJoinQueries.mainQuery);
        }

        if (childJoinQueries.attributes.main.length > 0) {
          attributes.main = attributes.main.concat(childJoinQueries.attributes.main);
        }

        if (childJoinQueries.attributes.subQuery.length > 0) {
          attributes.subQuery = attributes.subQuery.concat(childJoinQueries.attributes.subQuery);
        }
      }
    }

    if (include.subQuery && topLevelInfo.subQuery) {
      if (requiredMismatch && subChildIncludes.length > 0) {
        joinQueries.subQuery.push(` ${joinQuery.join} ( ${joinQuery.body}${subChildIncludes.join('')} ) ON ${joinQuery.condition}`);
      } else {
        joinQueries.subQuery.push(` ${joinQuery.join} ${joinQuery.body} ON ${joinQuery.condition}`);
        if (subChildIncludes.length > 0) {
          joinQueries.subQuery.push(subChildIncludes.join(''));
        }
      }

      joinQueries.mainQuery.push(mainChildIncludes.join(''));
    } else {
      if (requiredMismatch && mainChildIncludes.length > 0) {
        joinQueries.mainQuery.push(` ${joinQuery.join} ( ${joinQuery.body}${mainChildIncludes.join('')} ) ON ${joinQuery.condition}`);
      } else {
        joinQueries.mainQuery.push(` ${joinQuery.join} ${joinQuery.body} ON ${joinQuery.condition}`);
        if (mainChildIncludes.length > 0) {
          joinQueries.mainQuery.push(mainChildIncludes.join(''));
        }
      }

      joinQueries.subQuery.push(subChildIncludes.join(''));
    }

    return {
      mainQuery: joinQueries.mainQuery.join(''),
      subQuery: joinQueries.subQuery.join(''),
      attributes,
    };
  }

  _getMinifiedAlias(alias, tableName, options) {
    // We do not want to re-alias in case of a subquery
    if (options.aliasesByTable[`${tableName}${alias}`]) {
      return options.aliasesByTable[`${tableName}${alias}`];
    }

    // Do not alias custom suquery_orders
    if (/subquery_order_\d/.test(alias)) {
      return alias;
    }

    const minifiedAlias = `_${options.aliasesMapping.size}`;

    options.aliasesMapping.set(minifiedAlias, alias);
    options.aliasesByTable[`${tableName}${alias}`] = minifiedAlias;

    return minifiedAlias;
  }

  _getAliasForField(tableName, field, options) {
    if (this.options.minifyAliases && options.aliasesByTable[`${tableName}${field}`]) {
      return options.aliasesByTable[`${tableName}${field}`];
    }

    return null;
  }

  generateJoin(include, topLevelInfo) {
    const association = include.association;
    const parent = include.parent;
    const parentIsTop = Boolean(parent) && !include.parent.association && include.parent.model.name === topLevelInfo.options.model.name;
    let $parent;
    let joinWhere;
    /* Attributes for the left side */
    const left = association.source;
    const attrLeft = association instanceof BelongsTo
      ? association.identifier
      : association.sourceKeyAttribute || left.primaryKeyAttribute;
    const fieldLeft = association instanceof BelongsTo
      ? association.identifierField
      : left.rawAttributes[association.sourceKeyAttribute || left.primaryKeyAttribute].field;
    let asLeft;
    /* Attributes for the right side */
    const right = include.model;
    const tableRight = right.getTableName();
    const fieldRight = association instanceof BelongsTo
      ? right.rawAttributes[association.targetIdentifier || right.primaryKeyAttribute].field
      : association.identifierField;
    let asRight = include.as;

    while (($parent = $parent && $parent.parent || include.parent) && $parent.association) {
      if (asLeft) {
        asLeft = `${$parent.as}->${asLeft}`;
      } else {
        asLeft = $parent.as;
      }
    }

    if (!asLeft) {
      asLeft = parent.as || parent.model.name;
    } else {
      asRight = `${asLeft}->${asRight}`;
    }

    let joinOn = `${this.quoteTable(asLeft)}.${this.quoteIdentifier(fieldLeft)}`;
    const subqueryAttributes = [];

    if (topLevelInfo.options.groupedLimit && parentIsTop || topLevelInfo.subQuery && include.parent.subQuery && !include.subQuery) {
      if (parentIsTop) {
        // The main model attributes is not aliased to a prefix
        const tableName = this.quoteTable(parent.as || parent.model.name);

        // Check for potential aliased JOIN condition
        joinOn = this._getAliasForField(tableName, attrLeft, topLevelInfo.options) || `${tableName}.${this.quoteIdentifier(attrLeft)}`;

        if (topLevelInfo.subQuery) {
          const dbIdentifier = `${tableName}.${this.quoteIdentifier(fieldLeft)}`;
          subqueryAttributes.push(dbIdentifier !== joinOn ? `${dbIdentifier} AS ${this.quoteIdentifier(attrLeft)}` : dbIdentifier);
        }
      } else {
        const joinSource = `${asLeft.replace(/->/g, '.')}.${attrLeft}`;

        // Check for potential aliased JOIN condition
        joinOn = this._getAliasForField(asLeft, joinSource, topLevelInfo.options) || this.quoteIdentifier(joinSource);
      }
    }

    joinOn += ` = ${this.quoteIdentifier(asRight)}.${this.quoteIdentifier(fieldRight)}`;

    if (include.on) {
      joinOn = this.whereItemsQuery(include.on, {
        prefix: this.sequelize.literal(this.quoteIdentifier(asRight)),
        model: include.model,
      });
    }

    if (include.where) {
      joinWhere = this.whereItemsQuery(include.where, {
        prefix: this.sequelize.literal(this.quoteIdentifier(asRight)),
        model: include.model,
      });
      if (joinWhere) {
        if (include.or) {
          joinOn += ` OR ${joinWhere}`;
        } else {
          joinOn += ` AND ${joinWhere}`;
        }
      }
    }

    if (this.options.minifyAliases && asRight.length > 63) {
      const alias = `%${topLevelInfo.options.includeAliases.size}`;

      topLevelInfo.options.includeAliases.set(alias, asRight);
    }

    return {
      join: include.required ? 'INNER JOIN' : include.right && this._dialect.supports['RIGHT JOIN'] ? 'RIGHT OUTER JOIN' : 'LEFT OUTER JOIN',
      body: this.quoteTable(tableRight, asRight),
      condition: joinOn,
      attributes: {
        main: [],
        subQuery: subqueryAttributes,
      },
    };
  }

  /**
   * Returns the SQL fragments to handle returning the attributes from an insert/update query.
   *
   * @param  {object} modelAttributes An object with the model attributes.
   * @param  {object} options         An object with options.
   *
   * @private
   */
  generateReturnValues(modelAttributes, options) {
    const returnFields = [];
    const returnTypes = [];
    let outputFragment = '';
    let returningFragment = '';
    let tmpTable = '';

    if (Array.isArray(options.returning)) {
      returnFields.push(...options.returning.map(field => this.quoteIdentifier(field)));
    } else if (modelAttributes) {
      _.each(modelAttributes, attribute => {
        if (!(attribute.type instanceof DataTypes.VIRTUAL)) {
          returnFields.push(this.quoteIdentifier(attribute.field));
          returnTypes.push(attribute.type);
        }
      });
    }

    if (_.isEmpty(returnFields)) {
      returnFields.push('*');
    }

    if (this._dialect.supports.returnValues.returning) {
      returningFragment = ` RETURNING ${returnFields.join(',')}`;
    } else if (this._dialect.supports.returnValues.output) {
      outputFragment = ` OUTPUT ${returnFields.map(field => `INSERTED.${field}`).join(',')}`;

      // To capture output rows when there is a trigger on MSSQL DB
      if (options.hasTrigger && this._dialect.supports.tmpTableTrigger) {
        const tmpColumns = returnFields.map((field, i) => `${field} ${returnTypes[i].toSql()}`);

        tmpTable = `DECLARE @tmp TABLE (${tmpColumns.join(',')}); `;
        outputFragment += ' INTO @tmp';
        returningFragment = '; SELECT * FROM @tmp';
      }
    }

    return { outputFragment, returnFields, returningFragment, tmpTable };
  }

  generateThroughJoin(include, includeAs, parentTableName, topLevelInfo) {
    const through = include.through;
    const throughTable = through.model.getTableName();
    const throughAs = `${includeAs.internalAs}->${through.as}`;
    const externalThroughAs = `${includeAs.externalAs}.${through.as}`;
    const throughAttributes = through.attributes.map(attr => {
      let alias = `${externalThroughAs}.${Array.isArray(attr) ? attr[1] : attr}`;

      if (this.options.minifyAliases) {
        alias = this._getMinifiedAlias(alias, throughAs, topLevelInfo.options);
      }

      return Utils.joinSQLFragments([
        `${this.quoteIdentifier(throughAs)}.${this.quoteIdentifier(Array.isArray(attr) ? attr[0] : attr)}`,
        'AS',
        this.quoteIdentifier(alias),
      ]);
    });
    const association = include.association;
    const parentIsTop = !include.parent.association && include.parent.model.name === topLevelInfo.options.model.name;
    const tableSource = parentTableName;
    const identSource = association.identifierField;
    const tableTarget = includeAs.internalAs;
    const identTarget = association.foreignIdentifierField;
    const attrTarget = association.targetKeyField;

    const joinType = include.required ? 'INNER JOIN' : include.right && this._dialect.supports['RIGHT JOIN'] ? 'RIGHT OUTER JOIN' : 'LEFT OUTER JOIN';
    let joinBody;
    let joinCondition;
    const attributes = {
      main: [],
      subQuery: [],
    };
    let attrSource = association.sourceKey;
    let sourceJoinOn;
    let targetJoinOn;
    let throughWhere;
    let targetWhere;

    if (topLevelInfo.options.includeIgnoreAttributes !== false) {
      // Through includes are always hasMany, so we need to add the attributes to the mainAttributes no matter what (Real join will never be executed in subquery)
      for (const attr of throughAttributes) {
        attributes.main.push(attr);
      }
    }

    // Figure out if we need to use field or attribute
    if (!topLevelInfo.subQuery) {
      attrSource = association.sourceKeyField;
    }

    if (topLevelInfo.subQuery && !include.subQuery && !include.parent.subQuery && include.parent.model !== topLevelInfo.options.mainModel) {
      attrSource = association.sourceKeyField;
    }

    // Filter statement for left side of through
    // Used by both join and subquery where
    // If parent include was in a subquery need to join on the aliased attribute
    if (topLevelInfo.subQuery && !include.subQuery && include.parent.subQuery && !parentIsTop) {
      // If we are minifying aliases and our JOIN target has been minified, we need to use the alias instead of the original column name
      const joinSource = this._getAliasForField(tableSource, `${tableSource}.${attrSource}`, topLevelInfo.options) || `${tableSource}.${attrSource}`;

      sourceJoinOn = `${this.quoteIdentifier(joinSource)} = `;
    } else {
      // If we are minifying aliases and our JOIN target has been minified, we need to use the alias instead of the original column name
      const aliasedSource = this._getAliasForField(tableSource, attrSource, topLevelInfo.options) || attrSource;

      sourceJoinOn = `${this.quoteTable(tableSource)}.${this.quoteIdentifier(aliasedSource)} = `;
    }

    sourceJoinOn += `${this.quoteIdentifier(throughAs)}.${this.quoteIdentifier(identSource)}`;

    // Filter statement for right side of through
    // Used by both join and subquery where
    targetJoinOn = `${this.quoteIdentifier(tableTarget)}.${this.quoteIdentifier(attrTarget)} = `;
    targetJoinOn += `${this.quoteIdentifier(throughAs)}.${this.quoteIdentifier(identTarget)}`;

    if (through.where) {
      throughWhere = this.getWhereConditions(through.where, this.sequelize.literal(this.quoteIdentifier(throughAs)), through.model);
    }

    // Generate a wrapped join so that the through table join can be dependent on the target join
    joinBody = `( ${this.quoteTable(throughTable, throughAs)} INNER JOIN ${this.quoteTable(include.model.getTableName(), includeAs.internalAs)} ON ${targetJoinOn}`;
    if (throughWhere) {
      joinBody += ` AND ${throughWhere}`;
    }

    joinBody += ')';
    joinCondition = sourceJoinOn;

    if ((include.where || include.through.where) && include.where) {
      targetWhere = this.getWhereConditions(include.where, this.sequelize.literal(this.quoteIdentifier(includeAs.internalAs)), include.model, topLevelInfo.options);
      if (targetWhere) {
        joinCondition += ` AND ${targetWhere}`;
      }
    }

    this._generateSubQueryFilter(include, includeAs, topLevelInfo);

    return {
      join: joinType,
      body: joinBody,
      condition: joinCondition,
      attributes,
    };
  }

  /*
   * Generates subQueryFilter - a select nested in the where clause of the subQuery.
   * For a given include a query is generated that contains all the way from the subQuery
   * table to the include table plus everything that's in required transitive closure of the
   * given include.
   */
  _generateSubQueryFilter(include, includeAs, topLevelInfo) {
    if (!topLevelInfo.subQuery || !include.subQueryFilter) {
      return;
    }

    if (!topLevelInfo.options.where) {
      topLevelInfo.options.where = {};
    }

    let parent = include;
    let child = include;
    let nestedIncludes = this._getRequiredClosure(include).include;
    let query;

    while ((parent = parent.parent)) {
      if (parent.parent && !parent.required) {
        return; // only generate subQueryFilter if all the parents of this include are required
      }

      if (parent.subQueryFilter) {
        // the include is already handled as this parent has the include on its required closure
        // skip to prevent duplicate subQueryFilter
        return;
      }

      nestedIncludes = [{ ...child, include: nestedIncludes, attributes: [] }];
      child = parent;
    }

    const topInclude = nestedIncludes[0];
    const topParent = topInclude.parent;
    const topAssociation = topInclude.association;
    topInclude.association = undefined;

    if (topInclude.through && Object(topInclude.through.model) === topInclude.through.model) {
      query = this.selectQuery(topInclude.through.model.getTableName(), {
        attributes: [topInclude.through.model.primaryKeyField],
        include: _validateIncludedElements({
          model: topInclude.through.model,
          include: [{
            association: topAssociation.fromThroughToTarget,
            required: true,
            where: topInclude.where,
            include: topInclude.include,
          }],
        }).include,
        model: topInclude.through.model,
        where: {
          [Op.and]: [
            this.sequelize.literal([
              `${this.quoteTable(topParent.model.name)}.${this.quoteIdentifier(topParent.model.primaryKeyField)}`,
              `${this.quoteIdentifier(topInclude.through.model.name)}.${this.quoteIdentifier(topAssociation.identifierField)}`,
            ].join(' = ')),
            topInclude.through.where,
          ],
        },
        limit: 1,
        includeIgnoreAttributes: false,
      }, topInclude.through.model);
    } else {
      const isBelongsTo = topAssociation.associationType === 'BelongsTo';
      const sourceField = isBelongsTo ? topAssociation.identifierField : topAssociation.sourceKeyField || topParent.model.primaryKeyField;
      const targetField = isBelongsTo ? topAssociation.sourceKeyField || topInclude.model.primaryKeyField : topAssociation.identifierField;

      const join = [
        `${this.quoteIdentifier(topInclude.as)}.${this.quoteIdentifier(targetField)}`,
        `${this.quoteTable(topParent.as || topParent.model.name)}.${this.quoteIdentifier(sourceField)}`,
      ].join(' = ');

      query = this.selectQuery(topInclude.model.getTableName(), {
        attributes: [targetField],
        include: _validateIncludedElements(topInclude).include,
        model: topInclude.model,
        where: {
          [Op.and]: [
            topInclude.where,
            { [Op.join]: this.sequelize.literal(join) },
          ],
        },
        limit: 1,
        tableAs: topInclude.as,
        includeIgnoreAttributes: false,
      }, topInclude.model);
    }

    if (!topLevelInfo.options.where[Op.and]) {
      topLevelInfo.options.where[Op.and] = [];
    }

    topLevelInfo.options.where[`__${includeAs.internalAs}`] = this.sequelize.literal([
      '(',
      query.replace(/;$/, ''),
      ')',
      'IS NOT NULL',
    ].join(' '));
  }

  /*
   * For a given include hierarchy creates a copy of it where only the required includes
   * are preserved.
   */
  _getRequiredClosure(include) {
    const copy = { ...include, attributes: [], include: [] };

    if (Array.isArray(include.include)) {
      copy.include = include.include
        .filter(i => i.required)
        .map(inc => this._getRequiredClosure(inc));
    }

    return copy;
  }

  getQueryOrders(options, model, subQuery) {
    const mainQueryOrder = [];
    const subQueryOrder = [];

    if (Array.isArray(options.order)) {
      for (let order of options.order) {

        // wrap if not array
        if (!Array.isArray(order)) {
          order = [order];
        }

        if (
          subQuery
          && Array.isArray(order)
          && order[0]
          && !(order[0] instanceof Association)
          && !isModelStatic(order[0])
          && !isModelStatic(order[0].model)
          && !(typeof order[0] === 'string' && model && model.associations !== undefined && model.associations[order[0]])
        ) {
          subQueryOrder.push(this.quote(order, model, '->'));
        }

        if (subQuery) {
          // Handle case where sub-query renames attribute we want to order by,
          // see https://github.com/sequelize/sequelize/issues/8739
          const subQueryAttribute = options.attributes.find(a => Array.isArray(a) && a[0] === order[0] && a[1]);
          if (subQueryAttribute) {
            const modelName = this.quoteIdentifier(model.name);

            order[0] = new Utils.Col(this._getAliasForField(modelName, subQueryAttribute[1], options) || subQueryAttribute[1]);
          }
        }

        mainQueryOrder.push(this.quote(order, model, '->'));
      }
    } else if (options.order instanceof Utils.SequelizeMethod) {
      const sql = this.quote(options.order, model, '->');
      if (subQuery) {
        subQueryOrder.push(sql);
      }

      mainQueryOrder.push(sql);
    } else {
      throw new TypeError('Order must be type of array or instance of a valid sequelize method.');
    }

    return { mainQueryOrder, subQueryOrder };
  }

  _throwOnEmptyAttributes(attributes, extraInfo = {}) {
    if (attributes.length > 0) {
      return;
    }

    const asPart = extraInfo.as && `as ${extraInfo.as}` || '';
    const namePart = extraInfo.modelName && `for model '${extraInfo.modelName}'` || '';
    const message = `Attempted a SELECT query ${namePart} ${asPart} without selecting any columns`;
    throw new sequelizeError.QueryError(message.replace(/ +/g, ' '));
  }

  selectFromTableFragment(options, model, attributes, tables, mainTableAs) {
    this._throwOnEmptyAttributes(attributes, { modelName: model && model.name, as: mainTableAs });

    let fragment = `SELECT ${attributes.join(', ')} FROM ${tables}`;

    if (mainTableAs) {
      fragment += ` AS ${mainTableAs}`;
    }

    if (options.indexHints && this._dialect.supports.indexHints) {
      for (const hint of options.indexHints) {
        if (IndexHints[hint.type]) {
          fragment += ` ${IndexHints[hint.type]} INDEX (${hint.values.map(indexName => this.quoteIdentifiers(indexName)).join(',')})`;
        }
      }
    }

    return fragment;
  }

  /**
   * Returns an SQL fragment for adding result constraints.
   *
   * @param  {object} options An object with selectQuery options.
   * @returns {string}         The generated sql query.
   * @private
   */
  addLimitAndOffset(options) {
    let fragment = '';

    if (options.offset != null && options.limit == null) {
      fragment += ` LIMIT ${this.escape(options.offset)}, ${10_000_000_000_000}`;
    } else if (options.limit != null) {
      if (options.offset != null) {
        fragment += ` LIMIT ${this.escape(options.offset)}, ${this.escape(options.limit)}`;
      } else {
        fragment += ` LIMIT ${this.escape(options.limit)}`;
      }
    }

    return fragment;
  }

  handleSequelizeMethod(smth, tableName, factory, options, prepend) {
    let result;

    if (Object.prototype.hasOwnProperty.call(this.OperatorMap, smth.comparator)) {
      smth.comparator = this.OperatorMap[smth.comparator];
    }

    if (smth instanceof Utils.Where) {
      let value = smth.logic;
      let key;

      if (smth.attribute instanceof Utils.SequelizeMethod) {
        key = this.getWhereConditions(smth.attribute, tableName, factory, options, prepend);
      } else {
        key = `${this.quoteTable(smth.attribute.Model.name)}.${this.quoteIdentifier(smth.attribute.field || smth.attribute.fieldName)}`;
      }

      if (value && value instanceof Utils.SequelizeMethod) {
        value = this.getWhereConditions(value, tableName, factory, options, prepend);

        if (value === 'NULL') {
          if (smth.comparator === '=') {
            smth.comparator = 'IS';
          }

          if (smth.comparator === '!=') {
            smth.comparator = 'IS NOT';
          }
        }

        return [key, value].join(` ${smth.comparator} `);
      }

      if (_.isPlainObject(value)) {
        return this.whereItemQuery(smth.attribute, value, {
          model: factory,
        });
      }

      if ([this.OperatorMap[Op.between], this.OperatorMap[Op.notBetween]].includes(smth.comparator)) {
        value = `${this.escape(value[0])} AND ${this.escape(value[1])}`;
      } else if (typeof value === 'boolean') {
        value = this.booleanValue(value);
      } else {
        value = this.escape(value);
      }

      if (value === 'NULL') {
        if (smth.comparator === '=') {
          smth.comparator = 'IS';
        }

        if (smth.comparator === '!=') {
          smth.comparator = 'IS NOT';
        }
      }

      return [key, value].join(` ${smth.comparator} `);
    }

    if (smth instanceof Utils.Literal) {
      return smth.val;
    }

    if (smth instanceof Utils.Cast) {
      if (smth.val instanceof Utils.SequelizeMethod) {
        result = this.handleSequelizeMethod(smth.val, tableName, factory, options, prepend);
      } else if (_.isPlainObject(smth.val)) {
        result = this.whereItemsQuery(smth.val);
      } else {
        result = this.escape(smth.val);
      }

      return `CAST(${result} AS ${smth.type.toUpperCase()})`;
    }

    if (smth instanceof Utils.Fn) {
      return `${smth.fn}(${
        smth.args.map(arg => {
          if (arg instanceof Utils.SequelizeMethod) {
            return this.handleSequelizeMethod(arg, tableName, factory, options, prepend);
          }

          if (_.isPlainObject(arg)) {
            return this.whereItemsQuery(arg);
          }

          return this.escape(typeof arg === 'string' ? arg.replace('$', '$$$') : arg);
        }).join(', ')
      })`;
    }

    if (smth instanceof Utils.Col) {
      if (Array.isArray(smth.col) && !factory) {
        throw new Error('Cannot call Sequelize.col() with array outside of order / group clause');
      }

      if (smth.col.startsWith('*')) {
        return '*';
      }

      return this.quote(smth.col, factory);
    }

    return smth.toString(this, factory);
  }

  whereQuery(where, options) {
    const query = this.whereItemsQuery(where, options);
    if (query && query.length > 0) {
      return `WHERE ${query}`;
    }

    return '';
  }

  whereItemsQuery(where, options, binding) {
    if (
      where === null
      || where === undefined
      || Utils.getComplexSize(where) === 0
    ) {
      // NO OP
      return '';
    }

    if (typeof where === 'string') {
      throw new TypeError('Support for `{where: \'raw query\'}` has been removed.');
    }

    const items = [];

    binding = binding || 'AND';
    if (binding[0] !== ' ') {
      binding = ` ${binding} `;
    }

    if (_.isPlainObject(where)) {
      for (const prop of Utils.getComplexKeys(where)) {
        const item = where[prop];
        items.push(this.whereItemQuery(prop, item, options));
      }
    } else {
      items.push(this.whereItemQuery(undefined, where, options));
    }

    return items.length && items.filter(item => item && item.length).join(binding) || '';
  }

  whereItemQuery(key, value, options = {}) {
    if (value === undefined) {
      throw new Error(`WHERE parameter "${key}" has invalid "undefined" value`);
    }

    if (typeof key === 'string' && key.includes('.') && options.model) {
      const keyParts = key.split('.');
      if (options.model.rawAttributes[keyParts[0]] && options.model.rawAttributes[keyParts[0]].type instanceof DataTypes.JSON) {
        const tmp = {};
        const field = options.model.rawAttributes[keyParts[0]];
        _.set(tmp, keyParts.slice(1), value);

        return this.whereItemQuery(field.field || keyParts[0], tmp, { field, ...options });
      }
    }

    const field = this._findField(key, options);
    const fieldType = field && field.type || options.type;

    const isPlainObject = _.isPlainObject(value);
    const isArray = !isPlainObject && Array.isArray(value);
    key = this.OperatorsAliasMap && this.OperatorsAliasMap[key] || key;
    if (isPlainObject) {
      value = this._replaceAliases(value);
    }

    const valueKeys = isPlainObject && Utils.getComplexKeys(value);

    if (key === undefined) {
      if (typeof value === 'string') {
        return value;
      }

      if (isPlainObject && valueKeys.length === 1) {
        return this.whereItemQuery(valueKeys[0], value[valueKeys[0]], options);
      }
    }

    if (value === null) {
      const opValue = options.bindParam ? 'NULL' : this.escape(value, field);

      return this._joinKeyValue(key, opValue, this.OperatorMap[Op.is], options.prefix);
    }

    if (!value) {
      const opValue = options.bindParam ? this.format(value, field, options, options.bindParam) : this.escape(value, field);

      return this._joinKeyValue(key, opValue, this.OperatorMap[Op.eq], options.prefix);
    }

    if (value instanceof Utils.SequelizeMethod && !(key !== undefined && value instanceof Utils.Fn)) {
      return this.handleSequelizeMethod(value);
    }

    // Convert where: [] to Op.and if possible, else treat as literal/replacements
    if (key === undefined && isArray) {
      if (Utils.canTreatArrayAsAnd(value)) {
        key = Op.and;
      } else {
        throw new Error('Support for literal replacements in the `where` object has been removed.');
      }
    }

    if (key === Op.or || key === Op.and || key === Op.not) {
      return this._whereGroupBind(key, value, options);
    }

    if (value[Op.or]) {
      return this._whereBind(this.OperatorMap[Op.or], key, value[Op.or], options);
    }

    if (value[Op.and]) {
      return this._whereBind(this.OperatorMap[Op.and], key, value[Op.and], options);
    }

    if (isArray && fieldType instanceof DataTypes.ARRAY) {
      const opValue = options.bindParam ? this.format(value, field, options, options.bindParam) : this.escape(value, field);

      return this._joinKeyValue(key, opValue, this.OperatorMap[Op.eq], options.prefix);
    }

    if (isPlainObject && fieldType instanceof DataTypes.JSON && options.json !== false) {
      return this._whereJSON(key, value, options);
    }

    // If multiple keys we combine the different logic conditions
    if (isPlainObject && valueKeys.length > 1) {
      return this._whereBind(this.OperatorMap[Op.and], key, value, options);
    }

    if (isArray) {
      return this._whereParseSingleValueObject(key, field, Op.in, value, options);
    }

    if (isPlainObject) {
      if (this.OperatorMap[valueKeys[0]]) {
        return this._whereParseSingleValueObject(key, field, valueKeys[0], value[valueKeys[0]], options);
      }

      return this._whereParseSingleValueObject(key, field, this.OperatorMap[Op.eq], value, options);
    }

    if (key === Op.placeholder) {
      const opValue = options.bindParam ? this.format(value, field, options, options.bindParam) : this.escape(value, field);

      return this._joinKeyValue(this.OperatorMap[key], opValue, this.OperatorMap[Op.eq], options.prefix);
    }

    const opValue = options.bindParam ? this.format(value, field, options, options.bindParam) : this.escape(value, field);

    return this._joinKeyValue(key, opValue, this.OperatorMap[Op.eq], options.prefix);
  }

  _findField(key, options) {
    if (options.field) {
      return options.field;
    }

    if (options.model && options.model.rawAttributes && options.model.rawAttributes[key]) {
      return options.model.rawAttributes[key];
    }

    if (options.model && options.model.fieldRawAttributesMap && options.model.fieldRawAttributesMap[key]) {
      return options.model.fieldRawAttributesMap[key];
    }
  }

  // OR/AND/NOT grouping logic
  _whereGroupBind(key, value, options) {
    const binding = key === Op.or ? this.OperatorMap[Op.or] : this.OperatorMap[Op.and];
    const outerBinding = key === Op.not ? 'NOT ' : '';

    if (Array.isArray(value)) {
      value = value.map(item => {
        let itemQuery = this.whereItemsQuery(item, options, this.OperatorMap[Op.and]);
        if (itemQuery && itemQuery.length > 0 && (Array.isArray(item) || _.isPlainObject(item)) && Utils.getComplexSize(item) > 1) {
          itemQuery = `(${itemQuery})`;
        }

        return itemQuery;
      }).filter(item => item && item.length);

      value = value.length && value.join(binding);
    } else {
      value = this.whereItemsQuery(value, options, binding);
    }

    // Op.or: [] should return no data.
    // Op.not of no restriction should also return no data
    if ((key === Op.or || key === Op.not) && !value) {
      return '0 = 1';
    }

    return value ? `${outerBinding}(${value})` : undefined;
  }

  _whereBind(binding, key, value, options) {
    if (_.isPlainObject(value)) {
      value = Utils.getComplexKeys(value).map(prop => {
        const item = value[prop];

        return this.whereItemQuery(key, { [prop]: item }, options);
      });
    } else {
      value = value.map(item => this.whereItemQuery(key, item, options));
    }

    value = value.filter(item => item && item.length);

    return value.length > 0 ? `(${value.join(binding)})` : undefined;
  }

  _whereJSON(key, value, options) {
    const items = [];
    let baseKey = this.quoteIdentifier(key);
    if (options.prefix) {
      if (options.prefix instanceof Utils.Literal) {
        baseKey = `${this.handleSequelizeMethod(options.prefix)}.${baseKey}`;
      } else {
        baseKey = `${this.quoteTable(options.prefix)}.${baseKey}`;
      }
    }

    for (const op of Utils.getOperators(value)) {
      const where = {
        [op]: value[op],
      };
      items.push(this.whereItemQuery(key, where, { ...options, json: false }));
    }

    _.forOwn(value, (item, prop) => {
      this._traverseJSON(items, baseKey, prop, item, [prop]);
    });

    const result = items.join(this.OperatorMap[Op.and]);

    return items.length > 1 ? `(${result})` : result;
  }

  _traverseJSON(items, baseKey, prop, item, path) {
    let cast;

    if (path[path.length - 1].includes('::')) {
      const tmp = path[path.length - 1].split('::');
      cast = tmp[1];
      path[path.length - 1] = tmp[0];
    }

    let pathKey = this.jsonPathExtractionQuery(baseKey, path);

    if (_.isPlainObject(item)) {
      for (const op of Utils.getOperators(item)) {
        const value = this._toJSONValue(item[op]);
        let isJson = false;
        if (typeof value === 'string' && op === Op.contains) {
          try {
            JSON.stringify(value);
            isJson = true;
          } catch {
            // failed to parse, is not json so isJson remains false
          }
        }

        pathKey = this.jsonPathExtractionQuery(baseKey, path, isJson);
        items.push(this.whereItemQuery(this._castKey(pathKey, value, cast), { [op]: value }));
      }

      _.forOwn(item, (value, itemProp) => {
        this._traverseJSON(items, baseKey, itemProp, value, [...path, itemProp]);
      });

      return;
    }

    item = this._toJSONValue(item);
    items.push(this.whereItemQuery(this._castKey(pathKey, item, cast), { [Op.eq]: item }));
  }

  _toJSONValue(value) {
    return value;
  }

  _castKey(key, value, cast, json) {
    cast = cast || this._getJsonCast(Array.isArray(value) ? value[0] : value);
    if (cast) {
      return new Utils.Literal(this.handleSequelizeMethod(new Utils.Cast(new Utils.Literal(key), cast, json)));
    }

    return new Utils.Literal(key);
  }

  _getJsonCast(value) {
    if (typeof value === 'number') {
      return 'double precision';
    }

    if (value instanceof Date) {
      return 'timestamptz';
    }

    if (typeof value === 'boolean') {
      return 'boolean';
    }

  }

  _joinKeyValue(key, value, comparator, prefix) {
    if (!key) {
      return value;
    }

    if (comparator === undefined) {
      throw new Error(`${key} and ${value} has no comparator`);
    }

    key = this._getSafeKey(key, prefix);

    return [key, value].join(` ${comparator} `);
  }

  _getSafeKey(key, prefix) {
    if (key instanceof Utils.SequelizeMethod) {
      key = this.handleSequelizeMethod(key);

      return this._prefixKey(this.handleSequelizeMethod(key), prefix);
    }

    if (Utils.isColString(key)) {
      key = key.slice(1, 1 + key.length - 2).split('.');

      if (key.length > 2) {
        key = [
          // join the tables by -> to match out internal namings
          key.slice(0, -1).join('->'),
          key[key.length - 1],
        ];
      }

      return key.map(identifier => this.quoteIdentifier(identifier)).join('.');
    }

    return this._prefixKey(this.quoteIdentifier(key), prefix);
  }

  _prefixKey(key, prefix) {
    if (prefix) {
      if (prefix instanceof Utils.Literal) {
        return [this.handleSequelizeMethod(prefix), key].join('.');
      }

      return [this.quoteTable(prefix), key].join('.');
    }

    return key;
  }

  _whereParseSingleValueObject(key, field, prop, value, options) {
    if (prop === Op.not) {
      if (Array.isArray(value)) {
        prop = Op.notIn;
      } else if (value !== null && value !== true && value !== false) {
        prop = Op.ne;
      }
    }

    let comparator = this.OperatorMap[prop] || this.OperatorMap[Op.eq];

    switch (prop) {
      case Op.in:
      case Op.notIn:
        if (value instanceof Utils.Literal) {
          return this._joinKeyValue(key, value.val, comparator, options.prefix);
        }

        if (value.length > 0) {
          return this._joinKeyValue(key, `(${value.map(item => this.escape(item, field, { where: true })).join(', ')})`, comparator, options.prefix);
        }

        if (comparator === this.OperatorMap[Op.in]) {
          return this._joinKeyValue(key, '(NULL)', comparator, options.prefix);
        }

        return '';
      case Op.any:
      case Op.all:
        comparator = `${this.OperatorMap[Op.eq]} ${comparator}`;
        if (value[Op.values]) {
          return this._joinKeyValue(key, `(VALUES ${value[Op.values].map(item => `(${this.escape(item)})`).join(', ')})`, comparator, options.prefix);
        }

        return this._joinKeyValue(key, `(${this.escape(value, field)})`, comparator, options.prefix);
      case Op.between:
      case Op.notBetween:
        return this._joinKeyValue(key, `${this.escape(value[0], field)} AND ${this.escape(value[1], field)}`, comparator, options.prefix);
      case Op.raw:
        throw new Error('The `$raw` where property is no longer supported.  Use `sequelize.literal` instead.');
      case Op.col:
        comparator = this.OperatorMap[Op.eq];
        value = value.split('.');

        if (value.length > 2) {
          value = [
            // join the tables by -> to match out internal namings
            value.slice(0, -1).join('->'),
            value[value.length - 1],
          ];
        }

        return this._joinKeyValue(key, value.map(identifier => this.quoteIdentifier(identifier)).join('.'), comparator, options.prefix);
      case Op.startsWith:
      case Op.endsWith:
      case Op.substring: {
        comparator = this.OperatorMap[Op.like];

        if (value instanceof Utils.Literal) {
          value = value.val;
        }

        let pattern = `${value}%`;

        if (prop === Op.endsWith) {
          pattern = `%${value}`;
        }

        if (prop === Op.substring) {
          pattern = `%${value}%`;
        }

        return this._joinKeyValue(key, this.escape(pattern), comparator, options.prefix);
      }
    }

    const escapeOptions = {
      acceptStrings: comparator.includes(this.OperatorMap[Op.like]),
    };

    if (_.isPlainObject(value)) {
      if (value[Op.col]) {
        return this._joinKeyValue(key, this.whereItemQuery(null, value), comparator, options.prefix);
      }

      if (value[Op.any]) {
        escapeOptions.isList = true;

        return this._joinKeyValue(key, `(${this.escape(value[Op.any], field, escapeOptions)})`, `${comparator} ${this.OperatorMap[Op.any]}`, options.prefix);
      }

      if (value[Op.all]) {
        escapeOptions.isList = true;

        return this._joinKeyValue(key, `(${this.escape(value[Op.all], field, escapeOptions)})`, `${comparator} ${this.OperatorMap[Op.all]}`, options.prefix);
      }
    }

    if (value === null && comparator === this.OperatorMap[Op.eq]) {
      return this._joinKeyValue(key, this.escape(value, field, escapeOptions), this.OperatorMap[Op.is], options.prefix);
    }

    if (value === null && comparator === this.OperatorMap[Op.ne]) {
      return this._joinKeyValue(key, this.escape(value, field, escapeOptions), this.OperatorMap[Op.not], options.prefix);
    }

    return this._joinKeyValue(key, this.escape(value, field, escapeOptions), comparator, options.prefix);
  }

  /*
    Takes something and transforms it into values of a where condition.
   @private
  */
  getWhereConditions(smth, tableName, factory, options, prepend) {
    const where = {};

    if (Array.isArray(tableName)) {
      tableName = tableName[0];
      if (Array.isArray(tableName)) {
        tableName = tableName[1];
      }
    }

    options = options || {};

    if (prepend === undefined) {
      prepend = true;
    }

    if (smth && smth instanceof Utils.SequelizeMethod) { // Checking a property is cheaper than a lot of instanceof calls
      return this.handleSequelizeMethod(smth, tableName, factory, options, prepend);
    }

    if (_.isPlainObject(smth)) {
      return this.whereItemsQuery(smth, {
        model: factory,
        prefix: prepend && tableName,
        type: options.type,
      });
    }

    if (typeof smth === 'number') {
      let primaryKeys = factory ? Object.keys(factory.primaryKeys) : [];

      if (primaryKeys.length > 0) {
        // Since we're just a number, assume only the first key
        primaryKeys = primaryKeys[0];
      } else {
        primaryKeys = 'id';
      }

      where[primaryKeys] = smth;

      return this.whereItemsQuery(where, {
        model: factory,
        prefix: prepend && tableName,
      });
    }

    if (typeof smth === 'string') {
      return this.whereItemsQuery(smth, {
        model: factory,
        prefix: prepend && tableName,
      });
    }

    if (Buffer.isBuffer(smth)) {
      return this.escape(smth);
    }

    if (Array.isArray(smth)) {
      if (smth.length === 0 || smth.length > 0 && smth[0].length === 0) {
        return '1=1';
      }

      if (Utils.canTreatArrayAsAnd(smth)) {
        const _smth = { [Op.and]: smth };

        return this.getWhereConditions(_smth, tableName, factory, options, prepend);
      }

      throw new Error('Support for literal replacements in the `where` object has been removed.');
    }

    if (smth === null) {
      return this.whereItemsQuery(smth, {
        model: factory,
        prefix: prepend && tableName,
      });
    }

    return '1=1';
  }

  // A recursive parser for nested where conditions
  parseConditionObject(conditions, path) {
    path = path || [];

    return _.reduce(conditions, (result, value, key) => {
      if (_.isObject(value)) {
        return result.concat(this.parseConditionObject(value, path.concat(key))); // Recursively parse objects
      }

      result.push({ path: path.concat(key), value });

      return result;
    }, []);
  }

  booleanValue(value) {
    return value;
  }
}

Object.assign(AbstractQueryGenerator.prototype, require('./query-generator/operators'));
Object.assign(AbstractQueryGenerator.prototype, require('./query-generator/transaction'));<|MERGE_RESOLUTION|>--- conflicted
+++ resolved
@@ -1,10 +1,6 @@
 'use strict';
 
-<<<<<<< HEAD
-import { isModelStatic } from '../../model';
-=======
 import { isModelStatic } from '../../utils/model-utils';
->>>>>>> 9caa5a89
 
 const util = require('util');
 const _ = require('lodash');
@@ -825,22 +821,14 @@
         }
 
         // if the previous item is a model, then attempt getting an association
-<<<<<<< HEAD
-        if (previousModel && isModelStatic(previousModel)) {
-=======
         if (isModelStatic(previousModel)) {
->>>>>>> 9caa5a89
           let model;
           let as;
 
           if (isModelStatic(item)) {
             // set
             model = item;
-<<<<<<< HEAD
-          } else if (_.isPlainObject(item) && isModelStatic(item.model)) {
-=======
           } else if (_.isPlainObject(item) && item.model && isModelStatic(item.model)) {
->>>>>>> 9caa5a89
             // set
             model = item.model;
             as = item.as;
