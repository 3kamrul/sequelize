--- conflicted
+++ resolved
@@ -1,8 +1,5 @@
-<<<<<<< HEAD
-=======
 import type { Dialect } from '../../sequelize.js';
 import type { AbstractQueryGenerator } from './query-generator.js';
->>>>>>> 2af2f904
 import type { AbstractQuery } from './query.js';
 
 export type DialectSupports = {
@@ -103,9 +100,6 @@
 };
 
 export abstract class AbstractDialect {
-  declare name: string;
-  declare Query: typeof AbstractQuery;
-
   /**
    * List of features this dialect supports.
    *
