type Callable<A extends abstract new () => any> = A extends new (
<<<<<<< HEAD
  ...args: infer Args
) => infer Instance
=======
    ...args: infer Args
  ) => infer Instance
>>>>>>> e8412041
  ? A & ((...args: Args) => Instance)
  : never;

/**
 * Wraps a constructor to not need the `new` keyword using a proxy.
 * Only used for data types.
 *
 * @param constructor The class instance to wrap as invocable.
 * @returns Wrapped class instance.
 * @private
 */
export function classToInvokable<
  Class extends new (...args: any[]) => any,
<<<<<<< HEAD
>(constructor: Class): Callable<Class> {
=======
  >(constructor: Class): Callable<Class> {
>>>>>>> e8412041
  return new Proxy<Callable<Class>>(constructor as any, {
    apply(_target, _thisArg, args: ConstructorParameters<Class>) {
      return new constructor(...args);
    },
  });
}<|MERGE_RESOLUTION|>--- conflicted
+++ resolved
@@ -1,11 +1,6 @@
 type Callable<A extends abstract new () => any> = A extends new (
-<<<<<<< HEAD
-  ...args: infer Args
-) => infer Instance
-=======
     ...args: infer Args
   ) => infer Instance
->>>>>>> e8412041
   ? A & ((...args: Args) => Instance)
   : never;
 
@@ -19,11 +14,7 @@
  */
 export function classToInvokable<
   Class extends new (...args: any[]) => any,
-<<<<<<< HEAD
->(constructor: Class): Callable<Class> {
-=======
   >(constructor: Class): Callable<Class> {
->>>>>>> e8412041
   return new Proxy<Callable<Class>>(constructor as any, {
     apply(_target, _thisArg, args: ConstructorParameters<Class>) {
       return new constructor(...args);
