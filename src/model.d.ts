import { IndexHints } from './index-hints';
import {
<<<<<<< HEAD
  AfterAssociateEventData,
  Association,
  AssociationOptions,
  BeforeAssociateEventData,
=======
  Association,
>>>>>>> d84fef94
  BelongsTo,
  BelongsToMany,
  BelongsToManyOptions,
  BelongsToOptions,
  HasMany,
  HasManyOptions,
  HasOne,
  HasOneOptions,
<<<<<<< HEAD
} from './associations';
=======
} from './associations/index';
>>>>>>> d84fef94
import { DataType } from './data-types';
import { Deferrable } from './deferrable';
import { HookReturn, Hooks, ModelHooks } from './hooks';
import { ValidationOptions } from './instance-validator';
import { IndexOptions, QueryOptions, TableName } from './dialects/abstract/query-interface';
import { Sequelize, SyncOptions } from './sequelize';
import {
<<<<<<< HEAD
=======
  AllowArray,
  AllowReadonlyArray,
>>>>>>> d84fef94
  AnyFunction,
  Cast,
  Col,
  Fn,
  Json,
  Literal,
  MakeNullishOptional,
  Nullish,
<<<<<<< HEAD
  OmitConstructors,
  Where,
} from './utils';
import { LOCK, Op, Optional, PartlyRequired, Transaction } from './index';
=======
  Where,
} from './utils';
import { LOCK, Op, Optional, Transaction } from './index';
>>>>>>> d84fef94
import { SetRequired } from './utils/set-required';

export interface Logging {
  /**
   * A function that gets executed while running the query to log the sql.
   */
  logging?: boolean | ((sql: string, timing?: number) => void);

  /**
   * Pass query execution time in milliseconds as second argument to logging function (options.logging).
   */
  benchmark?: boolean;
}

export interface Poolable {
  /**
   * Force the query to use the write pool, regardless of the query type.
   *
   * @default false
   */
  useMaster?: boolean;
}

export interface Transactionable {
  /**
   * The transaction in which this query must be run.
   *
   * If CLS is enabled and a transaction is running in the current CLS context,
   * that transaction will be used, unless null or a Transaction is manually specified here.
   */
  transaction?: Transaction | null;
}

export interface SearchPathable {
  /**
   * An optional parameter to specify the schema search_path (Postgres only)
   */
  searchPath?: string;
}

export interface Filterable<TAttributes = any> {
  /**
   * The `WHERE` clause. Can be many things from a hash of attributes to raw SQL.
   *
   * Visit {@link https://sequelize.org/docs/v7/core-concepts/model-querying-basics/} for more information.
   */
  where?: WhereOptions<TAttributes>;
}

export interface Projectable {
  /**
   * If an array: a list of the attributes that you want to select.
   * Attributes can also be raw SQL (`literal`), `fn`, and `col`
   *
   * To rename an attribute, you can pass an array, with two elements:
   * - The first is the name of the attribute (or `literal`, `fn`, `col`),
   * - and the second is the name to give to that attribute in the returned instance.
   *
   * If `include` is used: selects all the attributes of the model,
   * plus some additional ones. Useful for aggregations.
   *
   * @example
   * ```javascript
   * { attributes: { include: [[literal('COUNT(id)'), 'total']] }
   * ```
   *
   * If `exclude` is used: selects all the attributes of the model,
   * except the one specified in exclude. Useful for security purposes
   *
   * @example
   * ```javascript
   * { attributes: { exclude: ['password'] } }
   * ```
   */
  attributes?: FindAttributeOptions;
}

export interface Paranoid {
  /**
   * If true, only non-deleted records will be returned. If false, both deleted and non-deleted records will
   * be returned.
   *
   * Only applies if {@link InitOptions.paranoid} is true for the model.
   *
   * @default true
   */
  paranoid?: boolean;
}

export type GroupOption = string | Fn | Col | (string | Fn | Col)[];

/**
 * Options to pass to Model on drop
 */
export interface DropOptions extends Logging {
  /**
   * Also drop all objects depending on this table, such as views. Only works in postgres
   */
  cascade?: boolean;
}

/**
 * Schema Options provided for applying a schema to a model
 */
export interface SchemaOptions {
  schema: string;

  /**
   * The character(s) that separates the schema name from the table name
   */
  schemaDelimiter?: string;
}

/**
 * Scope Options for Model.scope
 */
export interface ScopeOptions {
  /**
   * The scope(s) to apply. Scopes can either be passed as consecutive arguments, or as an array of arguments.
   * To apply simple scopes and scope functions with no arguments, pass them as strings. For scope function,
   * pass an object, with a `method` property. The value can either be a string, if the method does not take
   * any arguments, or an array, where the first element is the name of the method, and consecutive elements
   * are arguments to that method. Pass null to remove all scopes, including the default.
   */
  method: string | readonly [string, ...unknown[]];
}

type InvalidInSqlArray = ColumnReference | Fn | Cast | null | Literal;

/**
 * This type allows using `Op.or`, `Op.and`, and `Op.not` recursively around another type.
 * It also supports using a plain Array as an alias for `Op.and`. (unlike {@link AllowNotOrAndRecursive}).
 *
 * Example of plain-array treated as `Op.and`:
 * User.findAll({ where: [{ id: 1 }, { id: 2 }] });
 *
 * Meant to be used by {@link WhereOptions}.
 */
type AllowNotOrAndWithImplicitAndArrayRecursive<T> = AllowArray<
  // this is the equivalent of Op.and
  | T
  | { [Op.or]: AllowArray<AllowNotOrAndWithImplicitAndArrayRecursive<T>> }
  | { [Op.and]: AllowArray<AllowNotOrAndWithImplicitAndArrayRecursive<T>> }
  | { [Op.not]: AllowNotOrAndWithImplicitAndArrayRecursive<T> }
>;

/**
 * This type allows using `Op.or`, `Op.and`, and `Op.not` recursively around another type.
 * Unlike {@link AllowNotOrAndWithImplicitAndArrayRecursive}, it does not allow the 'implicit AND Array'.
 *
 * Example of plain-array NOT treated as Op.and:
 * User.findAll({ where: { id: [1, 2] } });
 *
 * Meant to be used by {@link WhereAttributeHashValue}.
 */
type AllowNotOrAndRecursive<T> =
  | T
  | { [Op.or]: AllowArray<AllowNotOrAndRecursive<T>> }
  | { [Op.and]: AllowArray<AllowNotOrAndRecursive<T>> }
  | { [Op.not]: AllowNotOrAndRecursive<T> };

type AllowAnyAll<T> =
  | T
  // Op.all: [x, z] results in ALL (ARRAY[x, z])
  // Some things cannot go in ARRAY. Op.values must be used to support them.
  | { [Op.all]: Exclude<T, InvalidInSqlArray>[] | Literal | { [Op.values]: Array<T | DynamicValues<T>> } }
  | { [Op.any]: Exclude<T, InvalidInSqlArray>[] | Literal | { [Op.values]: Array<T | DynamicValues<T>> } };

/**
 * The type accepted by every `where` option
 */
export type WhereOptions<TAttributes = any> = AllowNotOrAndWithImplicitAndArrayRecursive<
  | WhereAttributeHash<TAttributes>
  | Literal
  | Fn
  | Where
  | Json
>;

// number is always allowed because -Infinity & +Infinity are valid
export type Rangable<T> = readonly [
  lower: T | RangePart<T | number> | number | null,
  higher: T | RangePart<T | number> | number | null
] | EmptyRange;

/**
 * This type represents the output of the {@link RANGE} data type.
 */
// number is always allowed because -Infinity & +Infinity are valid
export type Range<T> = readonly [lower: RangePart<T | number>, higher: RangePart<T | number>] | EmptyRange;

type EmptyRange = [];

type RangePart<T> = { value: T, inclusive: boolean };

/**
 * Internal type - prone to changes. Do not export.
 * @private
 */
export type ColumnReference = Col | { [Op.col]: string };

/**
 * Internal type - prone to changes. Do not export.
 * @private
 */
type WhereSerializableValue = boolean | string | number | Buffer | Date;

/**
 * Internal type - prone to changes. Do not export.
 * @private
 */
type OperatorValues<AcceptableValues> =
  | StaticValues<AcceptableValues>
  | DynamicValues<AcceptableValues>;

/**
 * Represents acceptable Dynamic values.
 *
 * Dynamic values, as opposed to {@link StaticValues}. i.e. column references, functions, etc...
 */
type DynamicValues<AcceptableValues> =
  | Literal
  | ColumnReference
  | Fn
  | Cast
  // where() can only be used on boolean attributes
  | (AcceptableValues extends boolean ? Where : never)

/**
 * Represents acceptable Static values.
 *
 * Static values, as opposed to {@link DynamicValues}. i.e. booleans, strings, etc...
 */
type StaticValues<Type> =
  Type extends Range<infer RangeType> ? [lower: RangeType | RangePart<RangeType>, higher: RangeType | RangePart<RangeType>]
  : Type extends any[] ? { readonly [Key in keyof Type]: StaticValues<Type[Key]>}
  : Type extends null ? Type | WhereSerializableValue | null
  : Type | WhereSerializableValue;

/**
 * Operators that can be used in {@link WhereOptions}
 *
 * @typeParam AttributeType - The JS type of the attribute the operator is operating on.
 *
 * See https://sequelize.org/docs/v7/core-concepts/model-querying-basics/#operators
 */
// TODO: default to something more strict than `any` which lists serializable values
export interface WhereOperators<AttributeType = any> {
   /**
    * @example: `[Op.eq]: 6,` becomes `= 6`
    * @example: `[Op.eq]: [6, 7]` becomes `= ARRAY[6, 7]`
    * @example: `[Op.eq]: null` becomes `IS NULL`
    * @example: `[Op.eq]: true` becomes `= true`
    * @example: `[Op.eq]: literal('raw sql')` becomes `= raw sql`
    * @example: `[Op.eq]: col('column')` becomes `= "column"`
    * @example: `[Op.eq]: fn('NOW')` becomes `= NOW()`
    */
  [Op.eq]?: AllowAnyAll<OperatorValues<AttributeType>>;

  /**
   * @example: `[Op.ne]: 20,` becomes `!= 20`
   * @example: `[Op.ne]: [20, 21]` becomes `!= ARRAY[20, 21]`
   * @example: `[Op.ne]: null` becomes `IS NOT NULL`
   * @example: `[Op.ne]: true` becomes `!= true`
   * @example: `[Op.ne]: literal('raw sql')` becomes `!= raw sql`
   * @example: `[Op.ne]: col('column')` becomes `!= "column"`
   * @example: `[Op.ne]: fn('NOW')` becomes `!= NOW()`
   */
  [Op.ne]?: WhereOperators<AttributeType>[typeof Op.eq]; // accepts the same types as Op.eq

  /**
   * @example: `[Op.is]: null` becomes `IS NULL`
   * @example: `[Op.is]: true` becomes `IS TRUE`
   * @example: `[Op.is]: literal('value')` becomes `IS value`
   */
  [Op.is]?: Extract<AttributeType, null | boolean> | Literal;

  /**
   * @example: `[Op.not]: true` becomes `IS NOT TRUE`
   * @example: `{ col: { [Op.not]: { [Op.gt]: 5 } } }` becomes `NOT (col > 5)`
   */
  [Op.not]?: WhereOperators<AttributeType>[typeof Op.eq]; // accepts the same types as Op.eq ('Op.not' is not strictly the opposite of 'Op.is' due to legacy reasons)

  /** @example: `[Op.gte]: 6` becomes `>= 6` */
  [Op.gte]?: AllowAnyAll<OperatorValues<NonNullable<AttributeType>>>;

  /** @example: `[Op.lte]: 10` becomes `<= 10` */
  [Op.lte]?: WhereOperators<AttributeType>[typeof Op.gte]; // accepts the same types as Op.gte

  /** @example: `[Op.lt]: 10` becomes `< 10` */
  [Op.lt]?: WhereOperators<AttributeType>[typeof Op.gte]; // accepts the same types as Op.gte

  /** @example: `[Op.gt]: 6` becomes `> 6` */
  [Op.gt]?: WhereOperators<AttributeType>[typeof Op.gte]; // accepts the same types as Op.gte

  /**
   * @example: `[Op.between]: [6, 10],` becomes `BETWEEN 6 AND 10`
   */
  [Op.between]?:
    | [
      lowerInclusive: OperatorValues<NonNullable<AttributeType>>,
      higherInclusive: OperatorValues<NonNullable<AttributeType>>,
    ]
    | Literal;

  /** @example: `[Op.notBetween]: [11, 15],` becomes `NOT BETWEEN 11 AND 15` */
  [Op.notBetween]?: WhereOperators<AttributeType>[typeof Op.between];

  /** @example: `[Op.in]: [1, 2],` becomes `IN (1, 2)` */
  [Op.in]?: ReadonlyArray<OperatorValues<NonNullable<AttributeType>>> | Literal;

  /** @example: `[Op.notIn]: [1, 2],` becomes `NOT IN (1, 2)` */
  [Op.notIn]?: WhereOperators<AttributeType>[typeof Op.in];

  /**
   * @example: `[Op.like]: '%hat',` becomes `LIKE '%hat'`
   * @example: `[Op.like]: { [Op.any]: ['cat', 'hat'] }` becomes `LIKE ANY (ARRAY['cat', 'hat'])`
   */
  [Op.like]?: AllowAnyAll<OperatorValues<Extract<AttributeType, string>>>;

  /**
   * @example: `[Op.notLike]: '%hat'` becomes `NOT LIKE '%hat'`
   * @example: `[Op.notLike]: { [Op.any]: ['cat', 'hat']}` becomes `NOT LIKE ANY (ARRAY['cat', 'hat'])`
   */
  [Op.notLike]?: WhereOperators<AttributeType>[typeof Op.like];

  /**
   * case insensitive PG only
   *
   * @example: `[Op.iLike]: '%hat'` becomes `ILIKE '%hat'`
   * @example: `[Op.iLike]: { [Op.any]: ['cat', 'hat']}` becomes `ILIKE ANY (ARRAY['cat', 'hat'])`
   */
  [Op.iLike]?: WhereOperators<AttributeType>[typeof Op.like];

  /**
   * PG only
   *
   * @example: `[Op.notILike]: '%hat'` becomes `NOT ILIKE '%hat'`
   * @example: `[Op.notILike]: { [Op.any]: ['cat', 'hat']}` becomes `NOT ILIKE ANY (ARRAY['cat', 'hat'])`
   */
  [Op.notILike]?: WhereOperators<AttributeType>[typeof Op.like];

  /**
   * PG array & range 'overlaps' operator
   *
   * @example: `[Op.overlap]: [1, 2]` becomes `&& [1, 2]`
   */
  // https://www.postgresql.org/docs/14/functions-range.html range && range
  // https://www.postgresql.org/docs/14/functions-array.html array && array
  [Op.overlap]?: AllowAnyAll<
    | (
      // RANGE && RANGE
      AttributeType extends Range<infer RangeType> ? Rangable<RangeType>
      // ARRAY && ARRAY
      : AttributeType extends any[] ? StaticValues<NonNullable<AttributeType>>
      : never
    )
    | DynamicValues<AttributeType>
  >;

  /**
   * PG array & range 'contains' operator
   *
   * @example: `[Op.contains]: [1, 2]` becomes `@> [1, 2]`
   */
  // https://www.postgresql.org/docs/14/functions-json.html jsonb @> jsonb
  // https://www.postgresql.org/docs/14/functions-range.html range @> range ; range @> element
  // https://www.postgresql.org/docs/14/functions-array.html array @> array
  [Op.contains]?:
    // RANGE @> ELEMENT
    | AttributeType extends Range<infer RangeType> ? OperatorValues<OperatorValues<NonNullable<RangeType>>> : never
    // ARRAY @> ARRAY ; RANGE @> RANGE
    | WhereOperators<AttributeType>[typeof Op.overlap];

  /**
   * PG array & range 'contained by' operator
   *
   * @example: `[Op.contained]: [1, 2]` becomes `<@ [1, 2]`
   */
  [Op.contained]?:
    AttributeType extends any[]
      // ARRAY <@ ARRAY ; RANGE <@ RANGE
      ? WhereOperators<AttributeType>[typeof Op.overlap]
      // ELEMENT <@ RANGE
      : AllowAnyAll<OperatorValues<Rangable<AttributeType>>>;

  /**
   * Strings starts with value.
   */
  [Op.startsWith]?: OperatorValues<Extract<AttributeType, string>>;
  /**
   * Strings not starts with value.
   */
  [Op.notStartsWith]?: WhereOperators<AttributeType>[typeof Op.startsWith];
  /**
   * String ends with value.
   */
  [Op.endsWith]?: WhereOperators<AttributeType>[typeof Op.startsWith];
  /**
   * String not ends with value.
   */
  [Op.notEndsWith]?: WhereOperators<AttributeType>[typeof Op.startsWith];
  /**
   * String contains value.
   */
  [Op.substring]?: WhereOperators<AttributeType>[typeof Op.startsWith];
  /**
   * String not contains value.
   */
  [Op.notSubstring]?: WhereOperators<AttributeType>[typeof Op.startsWith];

  /**
   * MySQL/PG only
   *
   * Matches regular expression, case sensitive
   *
   * @example: `[Op.regexp]: '^[h|a|t]'` becomes `REGEXP/~ '^[h|a|t]'`
   */
  [Op.regexp]?: AllowAnyAll<OperatorValues<Extract<AttributeType, string>>>;

  /**
   * MySQL/PG only
   *
   * Does not match regular expression, case sensitive
   *
   * @example: `[Op.notRegexp]: '^[h|a|t]'` becomes `NOT REGEXP/!~ '^[h|a|t]'`
   */
  [Op.notRegexp]?: WhereOperators<AttributeType>[typeof Op.regexp];

  /**
   * PG only
   *
   * Matches regular expression, case insensitive
   *
   * @example: `[Op.iRegexp]: '^[h|a|t]'` becomes `~* '^[h|a|t]'`
   */
  [Op.iRegexp]?: WhereOperators<AttributeType>[typeof Op.regexp];

  /**
   * PG only
   *
   * Does not match regular expression, case insensitive
   *
   * @example: `[Op.notIRegexp]: '^[h|a|t]'` becomes `!~* '^[h|a|t]'`
   */
  [Op.notIRegexp]?: WhereOperators<AttributeType>[typeof Op.regexp];

  /** @example: `[Op.match]: Sequelize.fn('to_tsquery', 'fat & rat')` becomes `@@ to_tsquery('fat & rat')` */
  [Op.match]?: AllowAnyAll<DynamicValues<AttributeType>>;

  /**
   * PG only
   *
   * Whether the range is strictly left of the other range.
   *
   * @example:
   * ```typescript
   * { rangeAttribute: { [Op.strictLeft]: [1, 2] } }
   * // results in
   * // "rangeAttribute" << [1, 2)
   * ```
   *
   * https://www.postgresql.org/docs/14/functions-range.html
   */
  [Op.strictLeft]?:
    | AttributeType extends Range<infer RangeType> ? Rangable<RangeType> : never
    | DynamicValues<AttributeType>;

  /**
   * PG only
   *
   * Whether the range is strictly right of the other range.
   *
   * @example:
   * ```typescript
   * { rangeAttribute: { [Op.strictRight]: [1, 2] } }
   * // results in
   * // "rangeAttribute" >> [1, 2)
   * ```
   *
   * https://www.postgresql.org/docs/14/functions-range.html
   */
  [Op.strictRight]?: WhereOperators<AttributeType>[typeof Op.strictLeft];

  /**
   * PG only
   *
   * Whether the range extends to the left of the other range.
   *
   * @example:
   * ```typescript
   * { rangeAttribute: { [Op.noExtendLeft]: [1, 2] } }
   * // results in
   * // "rangeAttribute" &> [1, 2)
   * ```
   *
   * https://www.postgresql.org/docs/14/functions-range.html
   */
  [Op.noExtendLeft]?: WhereOperators<AttributeType>[typeof Op.strictLeft];

  /**
   * PG only
   *
   * Whether the range extends to the right of the other range.
   *
   * @example:
   * ```typescript
   * { rangeAttribute: { [Op.noExtendRight]: [1, 2] } }
   * // results in
   * // "rangeAttribute" &< [1, 2)
   * ```
   *
   * https://www.postgresql.org/docs/14/functions-range.html
   */
  [Op.noExtendRight]?: WhereOperators<AttributeType>[typeof Op.strictLeft];

  /**
   * PG only
   *
   * Whether the two ranges are adjacent.
   *
   * @example:
   * ```typescript
   * { rangeAttribute: { [Op.adjacent]: [1, 2] } }
   * // results in
   * // "rangeAttribute" -|- [1, 2)
   * ```
   *
   * https://www.postgresql.org/docs/14/functions-range.html
   */
  [Op.adjacent]?: WhereOperators<AttributeType>[typeof Op.strictLeft];
}

/**
 * Where Geometry Options
 */
export interface WhereGeometryOptions {
  type: string;
  coordinates: readonly (number[] | number)[];
}

/**
 * A hash of attributes to describe your search.
 *
 * Possible key values:
 *
 * - An attribute name: `{ id: 1 }`
 * - A nested attribute: `{ '$projects.id$': 1 }`
 * - A JSON key: `{ 'object.key': 1 }`
 * - A cast: `{ 'id::integer': 1 }`
 *
 * - A combination of the above: `{ '$join.attribute$.json.path::integer': 1 }`
 */
export type WhereAttributeHash<TAttributes = any> = {
  // support 'attribute' & '$attribute$'
  [AttributeName in keyof TAttributes as AttributeName extends string ? AttributeName | `$${AttributeName}$` : never]?: WhereAttributeHashValue<TAttributes[AttributeName]>;
} & {
  [AttributeName in keyof TAttributes as AttributeName extends string ?
    // support 'json.path', '$json$.path'
    | `${AttributeName}.${string}` | `$${AttributeName}$.${string}`
    // support 'attribute::cast', '$attribute$::cast', 'json.path::cast' & '$json$.path::cast'
    | `${AttributeName | `$${AttributeName}$` | `${AttributeName}.${string}` | `$${AttributeName}$.${string}`}::${string}`
  : never]?: WhereAttributeHashValue<any>;
} & {
  // support '$nested.attribute$', '$nested.attribute$::cast', '$nested.attribute$.json.path', & '$nested.attribute$.json.path::cast'
  // TODO [2022-05-26]: Remove this ts-ignore once we drop support for TS < 4.4
  // TypeScript < 4.4 does not support using a Template Literal Type as a key.
  //  note: this *must* be a ts-ignore, as it works in ts >= 4.4
  // @ts-ignore
  [attribute: `$${string}.${string}$` | `$${string}.${string}$::${string}` | `$${string}.${string}$.${string}` | `$${string}.${string}$.${string}::${string}`]: WhereAttributeHashValue<any>;
}

/**
 * Types that can be compared to an attribute in a WHERE context.
 */
export type WhereAttributeHashValue<AttributeType> =
  | AllowNotOrAndRecursive<
    // if the right-hand side is an array, it will be equal to Op.in
    // otherwise it will be equal to Op.eq
    // Exception: array attribtues always use Op.eq, never Op.in.
    | AttributeType extends any[]
      ? WhereOperators<AttributeType>[typeof Op.eq] | WhereOperators<AttributeType>
      : (
        | WhereOperators<AttributeType>[typeof Op.in]
        | WhereOperators<AttributeType>[typeof Op.eq]
        | WhereOperators<AttributeType>
      )
    >
  // TODO: this needs a simplified version just for JSON columns
  | WhereAttributeHash<any> // for JSON columns

/**
 * Through options for Include Options
 */
export interface IncludeThroughOptions extends Filterable<any>, Projectable {
  /**
   * The alias for the join model, in case you want to give it a different name than the default one.
   */
  as?: string;

  /**
   * If true, only non-deleted records will be returned from the join table.
   * If false, both deleted and non-deleted records will be returned.
   * Only applies if through model is paranoid.
   *
   * @default true
   */
  paranoid?: boolean;
}

/**
 * Options for eager-loading associated models.
 *
 * The association can be specified in different ways:
 * - Using the name of the association: `{ include: 'associationName' }` *(recommended)*
 * - Using a reference to the association: `{ include: MyModel.associations['associationName'] }`
 * - Using the model to eager-load (an association must still be defined!): `{ include: Model1 }`
 *    - if the association with that model has an alias, you need to specify it too: `{ include: { model: Model1, as: 'Alias' } }`
 *
 * You can also eagerly load all associations using `{ include: { all: true } }` *(not recommended outside of debugging)*
 */
export type Includeable = ModelStatic | Association | IncludeOptions | { all: true, nested?: true } | string;

/**
 * Complex include options
 */
export interface IncludeOptions extends Filterable<any>, Projectable, Paranoid {
  /**
   * Mark the include as duplicating, will prevent a subquery from being used.
   */
  duplicating?: boolean;

  /**
   * The model you want to eagerly load.
<<<<<<< HEAD
   * This option only works if this model is only associated once to the parent model of this query.
   * We recommend you use {@link IncludeOptions.association} instead.
=======
   *
   * We recommend specifying {@link IncludeOptions.association} instead.
>>>>>>> d84fef94
   */
  model?: ModelStatic;

  /**
<<<<<<< HEAD
   * The alias of the relation, in case the model you want to eagerly load is aliased. For `hasOne` /
   * `belongsTo`, this should be the singular name, and for `hasMany`, it should be the plural.
   *
   * @deprecated using "as" is the same as using {@link IncludeOptions.association}
   *  because "as" is always the name of the association.
=======
   * The alias of the association. Used along with {@link IncludeOptions.model}.
   *
   * This must be specified if the association has an alias (i.e. "as" was used when defining the association).
   * For `hasOne` / `belongsTo`, this should be the singular name, and for `hasMany` / `belongsToMany`,
   * it should be the plural.
>>>>>>> d84fef94
   */
  as?: string;

  /**
   * The association you want to eagerly load.
<<<<<<< HEAD
   * Either the name of the association, or one of the association objects that are available in {@link Model.associations}.
   *
   * This can be used instead of providing a model/as pair
=======
   * Either one of the values available in {@link Model.associations}, or the name of the association.
   *
   * This can be used instead of providing a model/as pair.
   *
   * This is the recommended method.
>>>>>>> d84fef94
   */
  association?: Association | string;

  /**
   * Custom `ON` clause, overrides default.
   */
  on?: WhereOptions<any>;

  /**
   * Whether to bind the ON and WHERE clause together by OR instead of AND.
   *
   * @default false
   */
  or?: boolean;

  /**
   * Where clauses to apply to the child model
   *
   * Note that this converts the eager load to an inner join,
   * unless you explicitly set {@link IncludeOptions.required} to false
   */
  where?: WhereOptions<any>;

  /**
   * If true, converts to an inner join, which means that the parent model will only be loaded if it has any
   * matching children.
   *
   * True if `include.where` is set, false otherwise.
   */
  required?: boolean;

  /**
   * If true, converts to a right join if dialect support it.
   *
   * Incompatible with {@link IncludeOptions.required}.
   */
  right?: boolean;

  /**
   * Limit include.
   *
   * Only available when setting {@link IncludeOptions.separate} to true.
   */
  limit?: Nullish<number>;

  /**
   * If true, runs a separate query to fetch the associated instances.
   *
   * @default false
   */
  separate?: boolean;

  /**
   * Through Options
   */
  through?: IncludeThroughOptions;

  /**
   * Load further nested related models
   */
  include?: AllowArray<Includeable>;

  /**
   * Order include. Only available when setting `separate` to true.
   */
  order?: Order;

  /**
   * Use sub queries. This should only be used if you know for sure the query does not result in a cartesian product.
   */
  subQuery?: boolean;
}

type OrderItemAssociation = Association | ModelStatic<Model> | { model: ModelStatic<Model>; as: string } | string
type OrderItemColumn = string | Col | Fn | Literal
export type OrderItem =
  | string
  | Fn
  | Col
  | Literal
  | [OrderItemColumn, string]
  | [OrderItemAssociation, OrderItemColumn]
  | [OrderItemAssociation, OrderItemColumn, string]
  | [OrderItemAssociation, OrderItemAssociation, OrderItemColumn]
  | [OrderItemAssociation, OrderItemAssociation, OrderItemColumn, string]
  | [OrderItemAssociation, OrderItemAssociation, OrderItemAssociation, OrderItemColumn]
  | [OrderItemAssociation, OrderItemAssociation, OrderItemAssociation, OrderItemColumn, string]
  | [OrderItemAssociation, OrderItemAssociation, OrderItemAssociation, OrderItemAssociation, OrderItemColumn]
  | [OrderItemAssociation, OrderItemAssociation, OrderItemAssociation, OrderItemAssociation, OrderItemColumn, string]
export type Order = Fn | Col | Literal | OrderItem[];

/**
 * Please note if this is used the aliased property will not be available on the model instance
 * as a property but only via `instance.get('alias')`.
 */
export type ProjectionAlias = readonly [string | Literal | Fn | Col, string];

export type FindAttributeOptions =
  | (string | ProjectionAlias)[]
  | {
    exclude: string[];
    include?: (string | ProjectionAlias)[];
  }
  | {
    exclude?: string[];
    include: (string | ProjectionAlias)[];
  };

export interface IndexHint {
  type: IndexHints;
  values: string[];
}

export interface IndexHintable {
  /**
   * MySQL only.
   */
  indexHints?: IndexHint[];
}

/**
 * Options that are passed to any model creating a SELECT query
 *
 * A hash of options to describe the scope of the search
 */
export interface FindOptions<TAttributes = any>
  extends QueryOptions, Filterable<TAttributes>, Projectable, Paranoid, IndexHintable, SearchPathable
{
  /**
   * A list of associations to eagerly load using a left join (a single association is also supported).
   *
   * See {@link Includeable} to see how to specify the association, and its eager-loading options.
   */
  include?: AllowArray<Includeable>;

  /**
   * Specifies an ordering. If a string is provided, it will be escaped.
   *
   * Using an array, you can provide several attributes / functions to order by.
   * Each element can be further wrapped in a two-element array:
   * - The first element is the column / function to order by,
   * - the second is the direction.
   *
   * @example
   * `order: [['name', 'DESC']]`.
   *
   * The attribute will be escaped, but the direction will not.
   */
  order?: Order;

  /**
   * GROUP BY in sql
   */
  group?: GroupOption;

  /**
   * Limits how many items will be retrieved by the operation.
   *
   * If `limit` and `include` are used together, Sequelize will turn the `subQuery` option on by default.
   * This is done to ensure that `limit` only impacts the Model on the same level as the `limit` option.
   *
   * You can disable this behavior by explicitly setting `subQuery: false`, however `limit` will then
   * affect the total count of returned values, including eager-loaded associations, instead of just one table.
   *
   * @example
   * ```javascript
   * // in the following query, `limit` only affects the "User" model.
   * // This will return 2 users, each including all of their projects.
   * User.findAll({
   *   limit: 2,
   *   include: [User.associations.projects],
   * });
   * ```
   *
   * @example
   * ```javascript
   * // in the following query, `limit` affects the total number of returned values, eager-loaded associations included.
   * // This may return 2 users, each with one project,
   * //  or 1 user with 2 projects.
   * User.findAll({
   *   limit: 2,
   *   include: [User.associations.projects],
   *   subQuery: false,
   * });
   * ```
   */
  limit?: Nullish<number>;

  // TODO: document this - this is an undocumented property but it exists and there are tests for it.
  groupedLimit?: unknown;

  /**
   * Skip the first n items of the results.
   */
  offset?: number;

  /**
   * Lock the selected rows. Possible options are transaction.LOCK.UPDATE and transaction.LOCK.SHARE.
   * Postgres also supports transaction.LOCK.KEY_SHARE, transaction.LOCK.NO_KEY_UPDATE and specific model
   * locks with joins. See {@link LOCK}.
   */
  lock?:
    | LOCK
    | { level: LOCK; of: ModelStatic<Model> }
    | boolean;

  /**
   * Skip locked rows. Only supported in Postgres.
   */
  skipLocked?: boolean;

  /**
   * Return raw result. See {@link Sequelize#query} for more information.
   */
  raw?: boolean;

  /**
   * Select group rows after groups and aggregates are computed.
   */
  having?: WhereOptions<any>;

  /**
   * Use sub queries (internal).
   *
   * If unspecified, this will `true` by default if `limit` is specified, and `false` otherwise.
   * See {@link FindOptions#limit} for more information.
   */
  subQuery?: boolean;

  /**
   * Throws an error if the query would return 0 results.
   */
  rejectOnEmpty?: boolean | Error;
}

export interface NonNullFindOptions<TAttributes = any> extends FindOptions<TAttributes> {
  /**
   * Throw if nothing was found.
   */
  rejectOnEmpty: true | Error;
}

/**
 * Options for Model.count method
 */
export interface CountOptions<TAttributes = any>
  extends Logging, Transactionable, Filterable<TAttributes>, Projectable, Paranoid, Poolable
{
  /**
   * Include options. See `find` for details
   */
  include?: AllowArray<Includeable>;

  /**
   * Apply COUNT(DISTINCT(col))
   */
  distinct?: boolean;

  /**
   * GROUP BY in sql
   * Used in conjunction with `attributes`.
   *
   * @see Projectable
   */
  group?: GroupOption;

  /**
   * Column on which COUNT() should be applied
   */
  col?: string;
}

/**
 * Options for Model.count when GROUP BY is used
 */
export type CountWithOptions<TAttributes = any> = SetRequired<CountOptions<TAttributes>, 'group'>

export interface FindAndCountOptions<TAttributes = any> extends CountOptions<TAttributes>, FindOptions<TAttributes> { }

export interface GroupedCountResultItem {
  [key: string]: unknown // projected attributes
  count: number // the count for each group
}

/**
 * Options for Model.build method
 */
export interface BuildOptions {
  /**
   * If set to true, values will ignore field and virtual setters.
   *
   * @default false
   */
  raw?: boolean;

  /**
   * Is this record new
   */
  isNewRecord?: boolean;

  /**
   * An array of include options. A single option is also supported - Used to build prefetched/included model instances. See `set`
   */
  include?: AllowArray<Includeable>;
}

export interface Silent {
  /**
   * If true, the updatedAt timestamp will not be updated.
   *
   * @default false
   */
  silent?: boolean;
}

/**
 * Options for Model.create method
 */
export interface CreateOptions<TAttributes = any> extends BuildOptions, Logging, Silent, Transactionable, Hookable, SearchPathable {
  /**
   * If set, only columns matching those in fields will be saved
   */
  fields?: (keyof TAttributes)[];

  /**
   * dialect specific ON CONFLICT DO NOTHING / INSERT IGNORE
   */
  ignoreDuplicates?: boolean;

  /**
   * Return the affected rows (only for postgres)
   */
  returning?: boolean | (keyof TAttributes)[];

  /**
   * If false, validations won't be run.
   *
   * @default true
   */
  validate?: boolean;
}

export interface Hookable {

  /**
   * If `false` the applicable hooks will not be called.
   * The default value depends on the context.
   *
   * @default true
   */
  hooks?: boolean
}

/**
 * Options for Model.findOrCreate method
 */
export interface FindOrCreateOptions<TAttributes = any, TCreationAttributes = TAttributes>
  extends FindOptions<TAttributes>, CreateOptions<TAttributes>
{
  /**
   * Default values to use if building a new instance
   */
  defaults?: TCreationAttributes;
}

/**
 * Options for Model.findOrBuild method
 */
export interface FindOrBuildOptions<TAttributes = any, TCreationAttributes = TAttributes>
  extends FindOptions<TAttributes>, BuildOptions
{
  /**
   * Default values to use if building a new instance
   */
  defaults?: TCreationAttributes;
}

/**
 * Options for Model.upsert method
 */
export interface UpsertOptions<TAttributes = any> extends Logging, Transactionable, SearchPathable, Hookable {
  /**
   * The fields to insert / update. Defaults to all fields.
   *
   * If none of the specified fields are present on the provided `values` object,
   * an insert will still be attempted, but duplicate key conflicts will be ignored.
   */
  fields?: (keyof TAttributes)[];

  /**
   * Fetch back the affected rows (only for postgres)
   */
  returning?: boolean | (keyof TAttributes)[];

  /**
   * Run validations before the row is inserted
   *
   * @default true
   */
  validate?: boolean;
  /**
   * Optional override for the conflict fields in the ON CONFLICT part of the query.
   * Only supported in Postgres >= 9.5 and SQLite >= 3.24.0
   */
   conflictFields?: (keyof TAttributes)[];
}

/**
 * Options for Model.bulkCreate method
 */
export interface BulkCreateOptions<TAttributes = any> extends Logging, Transactionable, Hookable, SearchPathable {
  /**
   * Fields to insert (defaults to all fields)
   */
  fields?: (keyof TAttributes)[];

  /**
   * Should each row be subject to validation before it is inserted.
   * The whole insert will fail if one row fails validation
   *
   * @default false
   */
  validate?: boolean;

  /**
   * Run before / after create hooks for each individual Instance?
   * BulkCreate hooks will still be run if {@link BulkCreateOptions.hooks} is true.
   *
   * @default false
   */
  individualHooks?: boolean;

  /**
   * Ignore duplicate values for primary keys?
   *
   * @default false
   */
  ignoreDuplicates?: boolean;

  /**
   * Fields to update if row key already exists (on duplicate key update)? (only supported by MySQL,
   * MariaDB, SQLite >= 3.24.0 & Postgres >= 9.5).
   */
  updateOnDuplicate?: (keyof TAttributes)[];

  /**
   * Include options. See `find` for details
   */
  include?: AllowArray<Includeable>;

  /**
   * Return all columns or only the specified columns for the affected rows (only for postgres)
   */
  returning?: boolean | (keyof TAttributes)[];
}

/**
 * The options passed to Model.destroy in addition to truncate
 */
export interface TruncateOptions<TAttributes = any> extends Logging, Transactionable, Filterable<TAttributes>, Hookable {
  /**
   * Only used in conjuction with TRUNCATE. Truncates all tables that have foreign-key references to the
   * named table, or to any tables added to the group due to CASCADE.
   *
   * @default false;
   */
  cascade?: boolean;

  /**
   * If set to true, destroy will SELECT all records matching the where parameter and will execute before /
   * after destroy hooks on each row
   *
   * @default false
   */
  individualHooks?: boolean;

  /**
   * How many rows to delete
   */
  limit?: Nullish<number>;

  /**
   * Delete instead of setting deletedAt to current timestamp (only applicable if `paranoid` is enabled)
   *
   * @default false
   */
  force?: boolean;

  /**
   * Only used in conjunction with `truncate`.
   * Automatically restart sequences owned by columns of the truncated table
   *
   * @default false
   */
  restartIdentity?: boolean;
}

/**
 * Options used for Model.destroy
 */
export interface DestroyOptions<TAttributes = any> extends TruncateOptions<TAttributes> {
  /**
   * If set to true, dialects that support it will use TRUNCATE instead of DELETE FROM. If a table is
   * truncated the where and limit options are ignored.
   *
   * __Danger__: This will completely empty your table!
   */
  truncate?: boolean;
}

/**
 * Options for Model.restore
 */
export interface RestoreOptions<TAttributes = any> extends Logging, Transactionable, Filterable<TAttributes>, Hookable {

  /**
   * If set to true, restore will find all records within the where parameter and will execute before / after
   * bulkRestore hooks on each row
   */
  individualHooks?: boolean;

  /**
   * How many rows to undelete
   */
  limit?: Nullish<number>;
}

/**
 * Options used for Model.update
 */
export interface UpdateOptions<TAttributes = any> extends Logging, Transactionable, Paranoid, Hookable {
  /**
   * Options to describe the scope of the search.
   */
  where: WhereOptions<TAttributes>;

  /**
   * Fields to update (defaults to all fields)
   */
  fields?: (keyof TAttributes)[];

  /**
   * Should each row be subject to validation before it is inserted. The whole insert will fail if one row
   * fails validation.
   *
   * @default true
   */
  validate?: boolean;

  /**
   * Whether to update the side effects of any virtual setters.
   *
   * @default true
   */
  sideEffects?: boolean;

  /**
   * Run before / after update hooks?. If true, this will execute a SELECT followed by individual UPDATEs.
   * A select is needed, because the row data needs to be passed to the hooks
   *
   * @default false
   */
  individualHooks?: boolean;

  /**
   * Return the affected rows (only for postgres)
   *
   * @default false
   */
  returning?: boolean | (keyof TAttributes)[];

  /**
   * How many rows to update
   *
   * Only for mysql and mariadb,
   * Implemented as TOP(n) for MSSQL; for sqlite it is supported only when rowid is present
   */
  limit?: Nullish<number>;

  /**
   * If true, the updatedAt timestamp will not be updated.
   */
  silent?: boolean;
}

/**
<<<<<<< HEAD
=======
 * A pojo of values to update.
 *
>>>>>>> d84fef94
 * Used by {@link Model.update}
 */
export type UpdateValues<M extends Model> = {
  [key in keyof Attributes<M>]?: Attributes<M>[key] | Fn | Col | Literal;
};

/**
 * Options used for Model.aggregate
 */
export interface AggregateOptions<T extends DataType | unknown, TAttributes = any>
  extends QueryOptions, Filterable<TAttributes>, Paranoid
{
  /**
   * The type of the result. If attribute being aggregated is a defined in the Model,
   * the default will be the type of that attribute, otherwise defaults to a plain JavaScript `number`.
   */
  dataType?: string | T;

  /**
   * Applies DISTINCT to the field being aggregated over
   */
  distinct?: boolean;
}

// instance

/**
 * Options used for Instance.increment method
 */
export interface IncrementDecrementOptions<TAttributes = any>
  extends Logging, Transactionable, Silent, SearchPathable, Filterable<TAttributes> {

  /**
   * Return the affected rows (only for postgres)
   */
  returning?: boolean | (keyof TAttributes)[];
}

/**
 * Options used for Instance.increment method
 */
export interface IncrementDecrementOptionsWithBy<TAttributes = any> extends IncrementDecrementOptions<TAttributes> {
  /**
   * The number to increment by
   *
   * @default 1
   */
  by?: number;
}

/**
 * Options used for Instance.restore method
 */
export interface InstanceRestoreOptions extends Logging, Transactionable { }

/**
 * Options used for Instance.destroy method
 */
export interface InstanceDestroyOptions extends Logging, Transactionable, Hookable {
  /**
   * If set to true, paranoid models will actually be deleted
   */
  force?: boolean;
}

/**
 * Options used for Instance.update method
 */
export interface InstanceUpdateOptions<TAttributes = any> extends
  SaveOptions<TAttributes>, SetOptions, Filterable<TAttributes> { }

/**
 * Options used for Instance.set method
 */
export interface SetOptions {
  /**
   * If set to true, field and virtual setters will be ignored
   */
  raw?: boolean;

  /**
   * Clear all previously set data values
   */
  reset?: boolean;
}

/**
 * Options used for Instance.save method
 */
export interface SaveOptions<TAttributes = any> extends Logging, Transactionable, Silent, Hookable, SearchPathable {
  /**
   * An optional array of strings, representing database columns. If fields is provided, only those columns
   * will be validated and saved.
   */
  fields?: (keyof TAttributes)[];

  /**
   * If false, validations won't be run.
   *
   * @default true
   */
  validate?: boolean;

  /**
   * A flag that defines if null values should be passed as values or not.
   *
   * @default false
   */
  omitNull?: boolean;

<<<<<<< HEAD
  association?: boolean;
=======
  /**
   * Return the affected rows (only for postgres)
   */
  returning?: boolean | (keyof TAttributes)[];
>>>>>>> d84fef94
}

/**
 * Model validations, allow you to specify format/content/inheritance validations for each attribute of the
 * model.
 *
 * Validations are automatically run on create, update and save. You can also call validate() to manually
 * validate an instance.
 *
 * The validations are implemented by validator.js.
 */
export interface ModelValidateOptions {
  /**
   * - `{ is: ['^[a-z]+$','i'] }` will only allow letters
   * - `{ is: /^[a-z]+$/i }` also only allows letters
   */
  is?: string | readonly (string | RegExp)[] | RegExp | { msg: string; args: string | readonly (string | RegExp)[] | RegExp };

  /**
   * - `{ not: ['[a-z]','i'] }` will not allow letters
   */
  not?: string | readonly (string | RegExp)[] | RegExp | { msg: string; args: string | readonly (string | RegExp)[] | RegExp };

  /**
   * checks for email format (foo@bar.com)
   */
  isEmail?: boolean | { msg: string };

  /**
   * checks for url format (http://foo.com)
   */
  isUrl?: boolean | { msg: string };

  /**
   * checks for IPv4 (129.89.23.1) or IPv6 format
   */
  isIP?: boolean | { msg: string };

  /**
   * checks for IPv4 (129.89.23.1)
   */
  isIPv4?: boolean | { msg: string };

  /**
   * checks for IPv6 format
   */
  isIPv6?: boolean | { msg: string };

  /**
   * will only allow letters
   */
  isAlpha?: boolean | { msg: string };

  /**
   * will only allow alphanumeric characters, so "_abc" will fail
   */
  isAlphanumeric?: boolean | { msg: string };

  /**
   * will only allow numbers
   */
  isNumeric?: boolean | { msg: string };

  /**
   * checks for valid integers
   */
  isInt?: boolean | { msg: string };

  /**
   * checks for valid floating point numbers
   */
  isFloat?: boolean | { msg: string };

  /**
   * checks for any numbers
   */
  isDecimal?: boolean | { msg: string };

  /**
   * checks for lowercase
   */
  isLowercase?: boolean | { msg: string };

  /**
   * checks for uppercase
   */
  isUppercase?: boolean | { msg: string };

  /**
   * won't allow null
   */
  notNull?: boolean | { msg: string };

  /**
   * only allows null
   */
  isNull?: boolean | { msg: string };

  /**
   * don't allow empty strings
   */
  notEmpty?: boolean | { msg: string };

  /**
   * only allow a specific value
   */
  equals?: string | { msg: string };

  /**
   * force specific substrings
   */
  contains?: string | { msg: string };

  /**
   * check the value is not one of these
   */
  notIn?: ReadonlyArray<readonly any[]> | { msg: string; args: ReadonlyArray<readonly any[]> };

  /**
   * check the value is one of these
   */
  isIn?: ReadonlyArray<readonly any[]> | { msg: string; args: ReadonlyArray<readonly any[]> };

  /**
   * don't allow specific substrings
   */
  notContains?: readonly string[] | string | { msg: string; args: readonly string[] | string };

  /**
   * only allow values with length between 2 and 10
   */
  len?: readonly [number, number] | { msg: string; args: readonly [number, number] };

  /**
   * only allow uuids
   */
  isUUID?: number | { msg: string; args: number };

  /**
   * only allow date strings
   */
  isDate?: boolean | { msg: string; args: boolean };

  /**
   * only allow date strings after a specific date
   */
  isAfter?: string | { msg: string; args: string };

  /**
   * only allow date strings before a specific date
   */
  isBefore?: string | { msg: string; args: string };

  /**
   * only allow values
   */
  max?: number | { msg: string; args: readonly [number] };

  /**
   * only allow values >= 23
   */
  min?: number | { msg: string; args: readonly [number] };

  /**
   * only allow arrays
   */
  isArray?: boolean | { msg: string; args: boolean };

  /**
   * check for valid credit card numbers
   */
  isCreditCard?: boolean | { msg: string; args: boolean };

  // TODO: Enforce 'rest' indexes to have type `(value: unknown) => boolean`
  // Blocked by: https://github.com/microsoft/TypeScript/issues/7765
  /**
   * Custom validations are also possible
   */
  [name: string]: unknown;
}

/**
 * Interface for name property in InitOptions
 */
export interface ModelNameOptions {
  /**
   * Singular model name
   */
  singular?: string;

  /**
   * Plural model name
   */
  plural?: string;
}

export type BuiltModelName = Required<ModelNameOptions>;

/**
 * Interface for getterMethods in InitOptions
 */
export interface ModelGetterOptions<M extends Model = Model> {
  [name: string]: (this: M) => unknown;
}

/**
 * Interface for setterMethods in InitOptions
 */
export interface ModelSetterOptions<M extends Model = Model> {
  [name: string]: (this: M, val: any) => void;
}

/**
 * Interface for Define Scope Options
 */
export interface ModelScopeOptions<TAttributes = any> {
  /**
   * Name of the scope and it's query
   */
  [scopeName: string]: FindOptions<TAttributes> | ((...args: readonly any[]) => FindOptions<TAttributes>);
}

/**
 * General column options
 */
export interface ColumnOptions {
  /**
   * If false, the column will have a NOT NULL constraint, and a not null validation will be run before an
   * instance is saved.
   *
   * @default true
   */
  allowNull?: boolean;

  /**
   * The name of the column.
   *
   * If no value is provided, Sequelize will use the name of the attribute (in snake_case if {@link InitOptions.underscored} is true)
   */
  field?: string;

  /**
   * A literal default value, a JavaScript function, or an SQL function (using {@link fn})
   */
  defaultValue?: unknown;
}

/**
 * References options for the column's attributes
 */
export interface ModelAttributeColumnReferencesOptions {
  /**
   * The name of the table to reference (the sql name), or the Model to reference.
   */
  model: TableName | ModelStatic;

  /**
   * The column on the target model that this foreign key references
   */
  key?: string;

  /**
   * When to check for the foreign key constraint
   *
   * PostgreSQL only
   */
  deferrable?: Deferrable;
}

// TODO: when merging model.d.ts with model.js, make this an enum.
export type ReferentialAction = 'CASCADE' | 'RESTRICT' | 'SET DEFAULT' | 'SET NULL' | 'NO ACTION';

/**
 * Column options for the model schema attributes
 */
export interface ModelAttributeColumnOptions<M extends Model = Model> extends ColumnOptions {
  /**
   * A string or a data type.
   *
   * @see https://sequelize.org/docs/v7/other-topics/other-data-types/
   */
  type: DataType;

  /**
   * If true, the column will get a unique constraint. If a string is provided, the column will be part of a
   * composite unique index. If multiple columns have the same string, they will be part of the same unique
   * index
   */
  unique?: boolean | string | { name: string; msg: string };

  /**
   * If true, this attribute will be marked as primary key
   */
  primaryKey?: boolean;

  /**
   * Is this field an auto increment field
   */
  autoIncrement?: boolean;

  /**
   * If this field is a Postgres auto increment field, use Postgres `GENERATED BY DEFAULT AS IDENTITY` instead of `SERIAL`. Postgres 10+ only.
   */
  autoIncrementIdentity?: boolean;

  /**
   * Comment to add on the column in the database.
   */
  comment?: string;

  /**
   * Makes this attribute a foreign key.
   * You typically don't need to use this yourself, instead use associations.
   *
   * Setting this value to a string equivalent to setting it to `{ model: 'myString' }`.
   */
  references?: string | ModelAttributeColumnReferencesOptions;

  /**
   * What should happen when the referenced key is updated.
   * One of CASCADE, RESTRICT, SET DEFAULT, SET NULL or NO ACTION
   */
  onUpdate?: ReferentialAction;

  /**
   * What should happen when the referenced key is deleted.
   * One of CASCADE, RESTRICT, SET DEFAULT, SET NULL or NO ACTION
   */
  onDelete?: ReferentialAction;

  /**
   * An object of validations to execute for this column every time the model is saved. Can be either the
   * name of a validation provided by validator.js, a validation function provided by extending validator.js
   * (see the
   * `DAOValidator` property for more details), or a custom validation function. Custom validation functions
   * are called with the value of the field, and can possibly take a second callback argument, to signal that
   * they are asynchronous. If the validator is sync, it should throw in the case of a failed validation, it
   * it is async, the callback should be called with the error text.
   */
  validate?: ModelValidateOptions;

  /**
   * Usage in object notation
   *
   * ```js
   * class MyModel extends Model {}
   * MyModel.init({
   *   states: {
   *     type:   DataTypes.ENUM,
   *     values: ['active', 'pending', 'deleted']
   *   }
   * }, { sequelize })
   * ```
   */
  values?: readonly string[];

  /**
   * Provide a custom getter for this column.
   * Use {@link Model.getDataValue} to access the underlying values.
   */
  get?(this: M): unknown;

  /**
   * Provide a custom setter for this column.
   * Use {@link Model.setDataValue} to access the underlying values.
   */
  set?(this: M, val: unknown): void;

  /**
   * This attribute was added by sequelize. Do not use!
   *
   * @private
   * @internal
   */
  _autoGenerated?: boolean;
}

export interface BuiltModelAttributeColumOptions<M extends Model = Model> extends ModelAttributeColumnOptions {
  /**
   * The name of the attribute (JS side).
   */
  fieldName: string;

  references?: ModelAttributeColumnReferencesOptions;
}

/**
 * Interface for Attributes provided for all columns in a model
 */
export type ModelAttributes<M extends Model = Model, TAttributes = any> = {
  /**
   * The description of a database column
   */
  [name in keyof TAttributes]: DataType | ModelAttributeColumnOptions<M>;
}

/**
 * Possible types for primary keys
 */
export type Identifier = number | string | Buffer;

/**
 * Options for model definition.
 *
 * Used by {@link Sequelize#define} and {@link Model.init}
 *
 * @see https://sequelize.org/docs/v7/core-concepts/model-basics/
 */
export interface ModelOptions<M extends Model = Model> {
  /**
   * Define the default search scope to use for this model. Scopes have the same form as the options passed to
   * find / findAll.
   *
   * See {@link https://sequelize.org/docs/v7/other-topics/scopes/} to learn more about scopes.
   */
  defaultScope?: FindOptions<Attributes<M>>;

  /**
   * More scopes, defined in the same way as {@link ModelOptions.defaultScope} above.
   * See {@link Model.scope} for more information about how scopes are defined, and what you can do with them.
   *
   * See {@link https://sequelize.org/docs/v7/other-topics/scopes/} to learn more about scopes.
   */
  scopes?: ModelScopeOptions<Attributes<M>>;

  /**
   * Don't persist null values. This means that all columns with null values will not be saved.
   *
   * @default false
   */
  omitNull?: boolean;

  /**
   * Sequelize will automatically add a primary key called `id` if no
   * primary key has been added manually.
   *
   * Set to false to disable adding that primary key.
   *
   * @default false
   */
  noPrimaryKey?: boolean;

  /**
   * Adds createdAt and updatedAt timestamps to the model.
   *
   * @default true
   */
  timestamps?: boolean;

  /**
   * If true, calling {@link Model.destroy} will not delete the model, but will instead set a `deletedAt` timestamp.
   *
   * This options requires {@link ModelOptions.timestamps} to be true.
   * The `deletedAt` column can be customized through {@link ModelOptions.deletedAt}.
   *
   * @default false
   */
  paranoid?: boolean;

  /**
   * If true, Sequelize will snake_case the name of columns that do not have an explicit value set (using {@link ModelAttributeColumnOptions.field}).
   * The name of the table will also be snake_cased, unless {@link ModelOptions.tableName} is set, or {@link ModelOptions.freezeTableName} is true.
   *
   * @default false
   */
  underscored?: boolean;

  /**
   * Indicates if the model's table has a trigger associated with it.
   *
   * @default false
   */
  hasTrigger?: boolean;

  /**
   * If true, sequelize will use the name of the Model as-is as the name of the SQL table.
   * If false, the name of the table will be pluralised (and snake_cased if {@link ModelOptions.underscored} is true).
   *
   * This option has no effect if {@link ModelOptions.tableName} is set.
   *
   * @default false
   */
  freezeTableName?: boolean;

  // TODO: merge with modelName
  /**
   * An object with two attributes, `singular` and `plural`, which are used when this model is associated to others.
   */
  name?: ModelNameOptions;

  /**
   * The name of the model.
   *
   * If not set, the name of the class will be used instead.
   * You should specify this option if you are going to minify your code in a way that may mangle the class name.
   */
  modelName?: string;

  /**
   * Indexes for the provided database table
   */
  indexes?: readonly IndexOptions[];

  /**
   * Override the name of the createdAt attribute if a string is provided, or disable it if false.
   * {@link ModelOptions.timestamps} must be true.
   *
   * Not affected by underscored setting.
   */
  createdAt?: string | boolean;

  /**
   * Override the name of the deletedAt attribute if a string is provided, or disable it if false.
   * {@link ModelOptions.timestamps} must be true.
   * {@link ModelOptions.paranoid} must be true.
   *
   * Not affected by underscored setting.
   */
  deletedAt?: string | boolean;

  /**
   * Override the name of the updatedAt attribute if a string is provided, or disable it if false.
   * {@link ModelOptions.timestamps} must be true.
   *
   * Not affected by underscored setting.
   */
  updatedAt?: string | boolean;

  /**
   * The name of the table in SQL.
   *
   * @default The {@link ModelOptions.modelName}, pluralized,
   *  unless freezeTableName is true, in which case it uses model name
   *  verbatim.
   */
  tableName?: string;

<<<<<<< HEAD
  // TODO: merge these two together into one using SchemaOptions
=======
  /**
   * The database schema in which this table will be located.
   */
>>>>>>> d84fef94
  schema?: string;
  schemaDelimiter?: string;

  /**
   * The name of the database storage engine to use (e.g. MyISAM, InnoDB).
   *
   * MySQL, MariaDB only.
   */
  engine?: string;

  /**
   * The charset to use for the model
   */
  charset?: string;

  /**
   * A comment for the table.
   *
   * MySQL, PG only.
   */
  comment?: string;

  /**
   * The collation for model's table
   */
  collate?: string;

  /**
   * Set the initial AUTO_INCREMENT value for the table in MySQL.
   */
  initialAutoIncrement?: string;

  /**
   * Add hooks to the model.
   * Hooks will be called before and after certain operations.
   *
   * This can also be done through {@link Model.addHook}, or the individual hook methods such as {@link Model.afterQuery}.
   * Each property can either be a function, or an array of functions.
   *
   * @see https://sequelize.org/docs/v7/other-topics/hooks/
   */
  hooks?: {
    [Key in keyof ModelHooks<M, Attributes<M>>]?: AllowArray<ModelHooks<M, Attributes<M>>[Key]>
  };

  /**
   * An object of model wide validations. Validations have access to all model values via `this`. If the
   * validator function takes an argument, it is assumed to be async, and is called with a callback that
   * accepts an optional error.
   */
  validate?: ModelValidateOptions;

  /**
   * Allows defining additional setters that will be available on model instances.
   */
  setterMethods?: ModelSetterOptions<M>;

  /**
   * Allows defining additional getters that will be available on model instances.
   */
  getterMethods?: ModelGetterOptions<M>;

  /**
   * Enable optimistic locking.
   * When enabled, sequelize will add a version count attribute to the model and throw an
   * OptimisticLockingError error when stale instances are saved.
   * - If string: Uses the named attribute.
   * - If boolean: Uses `version`.
   *
   * @default false
   */
  version?: boolean | string;
}

/**
 * Options passed to {@link Model.init}
 */
export interface InitOptions<M extends Model = Model> extends ModelOptions<M> {
  /**
   * The sequelize connection. Required ATM.
   */
  sequelize: Sequelize;
}

export type BuiltModelName = Required<ModelNameOptions>;
export type BuiltModelOptions<M extends Model = Model> = Omit<InitOptions, 'name'> & {
  name: BuiltModelName,
};

/**
 * AddScope Options for Model.addScope
 */
export interface AddScopeOptions {
  /**
   * If a scope of the same name already exists, should it be overwritten?
   */
  override: boolean;
}

export abstract class Model<TModelAttributes extends {} = any, TCreationAttributes extends {} = TModelAttributes>
  extends Hooks<Model<TModelAttributes, TCreationAttributes>, TModelAttributes, TCreationAttributes>
{
  /**
   * A dummy variable that doesn't exist on the real object. This exists so
   * Typescript can infer the type of the attributes in static functions. Don't
   * try to access this!
   *
   * Before using these, I'd tried typing out the functions without them, but
   * Typescript fails to infer `TAttributes` in signatures like the below.
   *
   * ```ts
   * public static findOne<M extends Model<TAttributes>, TAttributes>(
   *   this: { new(): M },
   *   options: NonNullFindOptions<TAttributes>
   * ): Promise<M>;
   * ```
   *
   * @deprecated This property will become a Symbol in v7 to prevent collisions.
   * Use Attributes<Model> instead of this property to be forward-compatible.
   */
  _attributes: TModelAttributes; // TODO [>6]: make this a non-exported symbol (same as the one in hooks.d.ts)

  /**
   * A similar dummy variable that doesn't exist on the real object. Do not
   * try to access this in real code.
   *
   * @deprecated This property will become a Symbol in v7 to prevent collisions.
   * Use CreationAttributes<Model> instead of this property to be forward-compatible.
   */
  _creationAttributes: TCreationAttributes; // TODO [>6]: make this a non-exported symbol (same as the one in hooks.d.ts)

  /** The name of the database table */
  public static readonly tableName: string;

  /**
   * The name of the primary key attribute (on the JS side).
   *
<<<<<<< HEAD
   * @deprecated use {@link Model.primaryKeyAttributes}.
=======
   * @deprecated This property doesn't work for composed primary keys. Use {@link Model.primaryKeyAttributes} instead.
>>>>>>> d84fef94
   */
  public static readonly primaryKeyAttribute: string;

  /**
   * The column name of the primary key.
   *
   * @deprecated don't use this. It doesn't work with composite PKs. It may be removed in the future to reduce duplication.
<<<<<<< HEAD
=======
   *  Use the. Use {@link Model.primaryKeys} instead.
>>>>>>> d84fef94
   */
  public static readonly primaryKeyField: string;

  /**
<<<<<<< HEAD
   * The name of the primary key attributes
=======
   * The name of the primary key attributes (on the JS side).
>>>>>>> d84fef94
   */
  public static readonly primaryKeyAttributes: readonly string[];

  /**
   * Like {@link Model.rawAttributes}, but only includes attributes that are part of the Primary Key.
   */
  public static readonly primaryKeys: { [attribute: string]: BuiltModelAttributeColumOptions };

  public static readonly uniqueKeys: {
    [indexName: string]: {
      fields: string[],
      msg: string | null,
      /**
       * The name of the attribute
       */
      name: string,
      column: string,
      customIndex: boolean,
    }
  };

  /**
   * @internal
   */
  public static readonly fieldRawAttributesMap: {
    [columnName: string]: BuiltModelAttributeColumOptions,
  };

  /**
   * A mapping of column name to attribute name
   * @internal
   */
  public static readonly fieldAttributeMap: {
    [columnName: string]: string
  };

  /**
   * Like {@link Model.getAttributes}, but only includes attributes that exist in the database.
   * i.e. virtual attributes are omitted.
   *
   * @internal
   */
  public static tableAttributes: {
    [attributeName: string]: BuiltModelAttributeColumOptions,
  };

  /**
   * An object hash from alias to association object
   */
  public static readonly associations: {
    [key: string]: Association;
  };

  /**
   * The options that the model was initialized with
   */
<<<<<<< HEAD
  public static readonly options: Omit<InitOptions, 'name'> & {
    name: Required<PartlyRequired<InitOptions, 'name'>['name']>,
  };
=======
  public static readonly options: BuiltModelOptions;
>>>>>>> d84fef94

  // TODO [>7]: Remove `rawAttributes` in v8
  /**
   * The attributes of the model.
   *
   * @deprecated use {@link Model.getAttributes} for better typings.
   */
  public static readonly rawAttributes: { [attribute: string]: BuiltModelAttributeColumOptions };

  /**
   * Returns the attributes of the model
   */
  public static getAttributes<M extends Model>(this: ModelStatic<M>): {
    readonly [Key in keyof Attributes<M>]: BuiltModelAttributeColumOptions
  };

  /**
<<<<<<< HEAD
   * Like {@link Model.rawAttributes}, but only includes attributes that are part of the Primary Key.
   */
  public static readonly primaryKeys: { [attribute: string]: BuiltModelAttributeColumOptions };

  /**
   * Reference to the sequelize instance the model was initialized with
=======
   * Reference to the sequelize instance the model was initialized with.
   *
   * Can be undefined if the Model has not been initialized yet.
>>>>>>> d84fef94
   */
  public static readonly sequelize?: Sequelize;

  /**
   * Initialize a model, representing a table in the DB, with attributes and options.
   *
   * The table columns are define by the hash that is given as the second argument. Each attribute of the hash represents a column. A short table definition might look like this:
   *
   * ```js
   * Project.init({
   *   columnA: {
   *     type: Sequelize.BOOLEAN,
   *     validate: {
   *       is: ['[a-z]','i'],        // will only allow letters
   *       max: 23,                  // only allow values <= 23
   *       isIn: {
   *         args: [['en', 'zh']],
   *         msg: "Must be English or Chinese"
   *       }
   *     },
   *     field: 'column_a'
   *     // Other attributes here
   *   },
   *   columnB: Sequelize.STRING,
   *   columnC: 'MY VERY OWN COLUMN TYPE'
   * }, {sequelize})
   *
   * sequelize.models.modelName // The model will now be available in models under the class name
   * ```
   *
   * As shown above, column definitions can be either strings, a reference to one of the datatypes that are predefined on the Sequelize constructor, or an object that allows you to specify both the type of the column, and other attributes such as default values, foreign key constraints and custom setters and getters.
   *
   * For a list of possible data types, see https://sequelize.org/docs/v7/other-topics/other-data-types
   *
   * For more about getters and setters, see https://sequelize.org/docs/v7/core-concepts/getters-setters-virtuals/
   *
   * For more about instance and class methods, see https://sequelize.org/docs/v7/core-concepts/model-basics/#taking-advantage-of-models-being-classes
   *
   * For more about validation, see https://sequelize.org/docs/v7/core-concepts/validations-and-constraints/
   *
   * @param attributes An object, where each attribute is a column of the table. Each column can be either a DataType, a
   *  string or a type-description object.
   * @param options These options are merged with the default define options provided to the Sequelize constructor
   * @returns the initialized model
   */
  public static init<MS extends ModelStatic<Model>, M extends InstanceType<MS>>(
    this: MS,
    attributes: ModelAttributes<
      M,
      // 'foreign keys' are optional in Model.init as they are added by association declaration methods
      Optional<Attributes<M>, BrandedKeysOf<Attributes<M>, typeof ForeignKeyBrand>>
    >,
    options: InitOptions<M>
  ): MS;

  /**
<<<<<<< HEAD
=======
   * Refreshes the Model's attribute definition.
   */
  static refreshAttributes(): void;

  /**
>>>>>>> d84fef94
   * Checks whether an association with this name has already been registered.
   *
   * @param {string} alias
   * @return {boolean}
   */
  static hasAlias(alias: string): boolean;

  /**
<<<<<<< HEAD
   * Returns the association that matches the name parameter.
   * Throws if no such association has been defined.
   *
   * @param name
   */
  static getAssociation(name: string): Association;

  /**
   * Returns all associations for which the target matches the parameter.
=======
   * Returns all associations that have 'target' as their target.
>>>>>>> d84fef94
   */
  static getAssociations<S extends Model, T extends Model>(this: ModelStatic<S>, target: ModelStatic<T>): Association<S, T>[];

  /**
   * Returns the association for which the target matches the 'target' parameter, and the alias ("as") matches the 'alias' parameter
<<<<<<< HEAD
   *
   * Throws if no such association were found.
   */
  static getAssociationWithModel<S extends Model, T extends Model>(this: ModelStatic<S>, target: ModelStatic<T>, alias: string): Association<S, T>;

  /**
   * Refreshes the Model's attribute definition.
   */
  static refreshAttributes(): void;

  /**
   * Remove attribute from model definition
=======
   */
  static getAssociationForAlias<S extends Model, T extends Model>(this: ModelStatic<S>, target: ModelStatic<T>, alias: string): Association<S, T> | null;

  /**
   * Remove attribute from model definition.
>>>>>>> d84fef94
   * Only use if you know what you're doing.
   *
   * @param attribute
   */
  public static removeAttribute(attribute: string): void;

  /**
<<<<<<< HEAD
   * Merges new attributes with the existing ones.
   * Only use if you know what you're doing.
   *
   * Warning: Attributes are not replaced, they are merged.
   * The existing configuration for an attribute takes priority over the new configuration.
   *
   * @param newAttributes
   */
  public static mergeAttributesDefault(newAttributes: { [key: string]: ModelAttributeColumnOptions }): BuiltModelAttributeColumOptions;

  /**
   * Merges new attributes with the existing ones.
   * Only use if you know what you're doing.
   *
   * Warning: Attributes are not replaced, they are merged.
   * The new configuration for an attribute takes priority over the existing configuration.
   *
   * @param newAttributes
   */
  public static mergeAttributesOverwrite(newAttributes: { [key: string]: ModelAttributeColumnOptions}): BuiltModelAttributeColumOptions;

  /**
   * Sync this Model to the DB, that is create the table. Upon success, the callback will be called with the
   * model instance (this)
=======
   * Creates this table in the database, if it does not already exist.
   *
   * Works like {@link Sequelize#sync}, but only this model is synchronised.
>>>>>>> d84fef94
   */
  public static sync<M extends Model>(options?: SyncOptions): Promise<M>;

  /**
   * Drop the table represented by this Model
   *
   * @param options
   */
  public static drop(options?: DropOptions): Promise<void>;

  /**
   * Returns a copy of this model with the corresponding table located in the specified schema.
   *
   * For postgres, this will actually place the schema in front of the table name (`"schema"."tableName"`),
   * while the schema will be prepended to the table name for mysql and sqlite (`'schema.tablename'`).
   *
   * This method is intended for use cases where the same model is needed in multiple schemas.
   * In such a use case it is important to call {@link Model.sync} (or use migrations!) for each model created by this method
   * to ensure the models are created in the correct schema.
   *
   * If a single default schema per model is needed, set the {@link ModelOptions.schema} instead.
   *
   * @param schema The name of the schema. Passing a string is equivalent to setting {@link SchemaOptions.schema}.
   */
  public static withSchema<M extends Model>(
    this: ModelStatic<M>,
    schema: string | SchemaOptions,
  ): ModelStatic<M>;

  /**
   * @deprecated this method has been renamed to {@link Model.withSchema} to emphasise the fact that this method
   *  does not mutate the model and instead returns a new one.
   */
  public static schema<M extends Model>(
    this: ModelStatic<M>,
    schema: string,
    options?: { schemaDelimiter?: string } | string
  ): ModelStatic<M>;

  /**
<<<<<<< HEAD
   * @deprecated this method has been renamed to {@link Model.withSchema} to emphasise the fact that this method
   *  does not mutate the model and instead returns a new one.
   */
  public static schema<M extends Model>(
    this: ModelStatic<M>,
    schema: string,
    options?: SchemaOptions | string
  ): ModelCtor<M>;

  /**
   * Get the tablename of the model, taking schema into account. The method will return The name as a string
   * if the model has no schema, or an object with `tableName`, `schema` and `delimiter` properties.
   *
   * @param options The hash of options from any query. You can use one model to access tables with matching
   *     schemas by overriding `getTableName` and using custom key/values to alter the name of the table.
   *     (eg.
   *     subscribers_1, subscribers_2)
=======
   * Get the table name of the model, including the schema.
   * The method will return The name as a string if the model has no schema,
   * or an object with `tableName`, `schema` and `delimiter` properties.
>>>>>>> d84fef94
   */
  public static getTableName(): string | {
    tableName: string;
    schema: string;
    delimiter: string;
  };

  /**
   * Creates a copy of this model, with one or more scopes applied.
   *
   * See {@link https://sequelize.org/docs/v7/other-topics/scopes/} to learn more about scopes.
   *
   * @param scopes The scopes to apply.
   *   Scopes can either be passed as consecutive arguments, or as an array of arguments.
   *   To apply simple scopes and scope functions with no arguments, pass them as strings.
   *   For scope function, pass an object, with a `method` property.
   *   The value can either be a string, if the method does not take any arguments, or an array, where the first element is the name of the method, and consecutive elements are arguments to that method. Pass null to remove all scopes, including the default.
   *
   * @returns A copy of this model, with the scopes applied.
   */
  public static withScope<M extends Model>(
    this: ModelStatic<M>,
    scopes?: AllowReadonlyArray<string | ScopeOptions> | WhereAttributeHash<M>,
  ): ModelStatic<M>;

  /**
   * @deprecated this method has been renamed to {@link Model.withScope} to emphasise the fact that
   *  this method does not mutate the model, but returns a new model.
   */
  public static scope<M extends Model>(
    this: ModelStatic<M>,
    scopes?: AllowReadonlyArray<string | ScopeOptions> | WhereAttributeHash<M>,
  ): ModelStatic<M>;


  /**
   * @deprecated this method has been renamed to {@link Model.withoutScope} to emphasise the fact that
   *   this method does not mutate the model, and is not the same as {@link Model.withInitialScope}.
   */
  public static unscoped<M extends Model>(this: ModelStatic<M>): ModelStatic<M>;

  /**
   * Returns a model without scope. The default scope is also omitted.
   *
   * See {@link https://sequelize.org/docs/v7/other-topics/scopes/} to learn more about scopes.
   *
   * If you want to access the Model Class in its state before any scope was applied, use {@link Model.withInitialScope}.
   */
  public static withoutScope<M extends Model>(this: ModelStatic<M>): ModelStatic<M>;

  /**
   * Returns the base model, with its initial scope.
   */
  public static withInitialScope<M extends Model>(this: ModelStatic<M>): ModelStatic<M>;

  /**
   * Returns the initial model, the one returned by {@link Model.init} or {@link Sequelize#define},
   * before any scope or schema was applied.
   */
  public static getInitialModel<M extends Model>(this: ModelStatic<M>): ModelStatic<M>;

  /**
   * Add a new scope to the model
   *
   * This is especially useful for adding scopes with includes, when the model you want to
   * include is not available at the time this model is defined.
   *
   * By default, this will throw an error if a scope with that name already exists.
   * Use {@link AddScopeOptions.override} in the options object to silence this error.
   *
   * See {@link https://sequelize.org/docs/v7/other-topics/scopes/} to learn more about scopes.
   */
  public static addScope<M extends Model>(
    this: ModelStatic<M>,
    name: string,
    scope:
      | FindOptions<Attributes<M>>
      | ((...args: readonly any[]) => FindOptions<Attributes<M>>),
    options?: AddScopeOptions
  ): void;

  /**
   * Search for multiple instances.
   * See {@link https://sequelize.org/docs/v7/core-concepts/model-querying-basics/} for more information about querying.
   *
   * __Example of a simple search:__
   * ```js
   * Model.findAll({
   *   where: {
   *     attr1: 42,
   *     attr2: 'cake'
   *   }
   * })
   * ```
   *
   * See also:
   * - {@link Model.findOne}
   * - {@link Sequelize#query}
   *
   * @returns A promise that will resolve with the array containing the results of the SELECT query.
   */
  public static findAll<M extends Model>(
    this: ModelStatic<M>,
    options?: FindOptions<Attributes<M>>
  ): Promise<M[]>;

  /**
   * Search for a single instance by its primary key.
   *
   * This applies LIMIT 1, only a single instance will be returned.
   *
   * Returns the model with the matching primary key.
   * If not found, returns null or throws an error if {@link FindOptions.rejectOnEmpty} is set.
   */
  public static findByPk<M extends Model>(
    this: ModelStatic<M>,
    identifier: Identifier,
    options: Omit<NonNullFindOptions<Attributes<M>>, 'where'>
  ): Promise<M>;
  public static findByPk<M extends Model>(
    this: ModelStatic<M>,
    identifier?: Identifier,
    options?: Omit<FindOptions<Attributes<M>>, 'where'>
  ): Promise<M | null>;

  /**
   * Search for a single instance.
   *
   * Returns the first instance corresponding matching the query.
   * If not found, returns null or throws an error if {@link FindOptions.rejectOnEmpty} is set.
   */
  public static findOne<M extends Model>(
    this: ModelStatic<M>,
    options: NonNullFindOptions<Attributes<M>>
  ): Promise<M>;
  public static findOne<M extends Model>(
    this: ModelStatic<M>,
    options?: FindOptions<Attributes<M>>
  ): Promise<M | null>;

  /**
   * Run an aggregation method on the specified field.
   *
   * Returns the aggregate result cast to {@link AggregateOptions.dataType},
   * unless `options.plain` is false, in which case the complete data result is returned.
   *
   * @param attribute The attribute to aggregate over. Can be a field name or `'*'`
   * @param aggregateFunction The function to use for aggregation, e.g. sum, max etc.
   */
  public static aggregate<T, M extends Model>(
    this: ModelStatic<M>,
    attribute: keyof Attributes<M> | '*',
    aggregateFunction: string,
    options?: AggregateOptions<T, Attributes<M>>
  ): Promise<T>;

  /**
   * Count number of records if group by is used
   *
   * @returns Returns count for each group and the projected attributes.
   */
  public static count<M extends Model>(
    this: ModelStatic<M>,
    options: CountWithOptions<Attributes<M>>
  ): Promise<GroupedCountResultItem[]>;

  /**
   * Count the number of records matching the provided where clause.
   *
   * If you provide an `include` option, the number of matching associations will be counted instead.
   *
   * @returns Returns count for each group and the projected attributes.
   */
  public static count<M extends Model>(
    this: ModelStatic<M>,
    options?: Omit<CountOptions<Attributes<M>>, 'group'>
  ): Promise<number>;

  /**
   * Finds all the rows matching your query, within a specified offset / limit, and get the total number of
   * rows matching your query. This is very useful for pagination.
   *
   * ```js
   * Model.findAndCountAll({
   *   where: ...,
   *   limit: 12,
   *   offset: 12
   * }).then(result => {
   *   ...
   * })
   * ```
   * In the above example, `result.rows` will contain rows 13 through 24, while `result.count` will return
   * the total number of rows that matched your query.
   *
   * When you add includes, only those which are required (either because they have a where clause, or
   * because required` is explicitly set to true on the include) will be added to the count part.
   *
   * Suppose you want to find all users who have a profile attached:
   * ```js
   * User.findAndCountAll({
   *   include: [
   *      { model: Profile, required: true}
   *   ],
   *   limit: 3
   * });
   * ```
   * Because the include for `Profile` has `required` set it will result in an inner join, and only the users
   * who have a profile will be counted. If we remove `required` from the include, both users with and
   * without profiles will be counted
   *
   * This function also support grouping, when `group` is provided, the count will be an array of objects
   * containing the count for each group and the projected attributes.
   * ```js
   * User.findAndCountAll({
   *   group: 'type'
   * });
   * ```
   */
  public static findAndCountAll<M extends Model>(
    this: ModelStatic<M>,
    options?: Omit<FindAndCountOptions<Attributes<M>>, 'group'>
  ): Promise<{ rows: M[]; count: number }>;
  public static findAndCountAll<M extends Model>(
    this: ModelStatic<M>,
    options: SetRequired<FindAndCountOptions<Attributes<M>>, 'group'>
  ): Promise<{ rows: M[]; count: GroupedCountResultItem[] }>;

  /**
   * Finds the maximum value of field
   */
  public static max<T extends DataType | unknown, M extends Model>(
    this: ModelStatic<M>,
    field: keyof Attributes<M>,
    options?: AggregateOptions<T, Attributes<M>>
  ): Promise<T>;

  /**
   * Finds the minimum value of field
   */
  public static min<T extends DataType | unknown, M extends Model>(
    this: ModelStatic<M>,
    field: keyof Attributes<M>,
    options?: AggregateOptions<T, Attributes<M>>
  ): Promise<T>;

  /**
   * Retrieves the sum of field
   */
  public static sum<T extends DataType | unknown, M extends Model>(
    this: ModelStatic<M>,
    field: keyof Attributes<M>,
    options?: AggregateOptions<T, Attributes<M>>
  ): Promise<number>;

  /**
   * Builds a new model instance.
   * Unlike {@link Model.create}, the instance is not persisted, you need to call {@link Model#save} yourself.
   *
   * @param record An object of key value pairs.
   * @returns The created instance.
   */
  public static build<M extends Model>(
    this: ModelStatic<M>,
    record?: CreationAttributes<M>,
    options?: BuildOptions
  ): M;

  /**
   * Builds multiple new model instances.
   * Unlike {@link Model.create}, the instances are not persisted, you need to call {@link Model#save} yourself.
   *
   * @param records An array of objects with key value pairs.
   */
  public static bulkBuild<M extends Model>(
    this: ModelStatic<M>,
    records: ReadonlyArray<CreationAttributes<M>>,
    options?: BuildOptions
  ): M[];

  /**
   * Builds a new model instance and persists it.
   * Equivalent to calling {@link Model.build} then {@link Model.save}.
   *
   * @param record Hash of data values to create new record with
   */
  public static create<
    M extends Model,
    O extends CreateOptions<Attributes<M>> = CreateOptions<Attributes<M>>
  >(
    this: ModelStatic<M>,
    record?: CreationAttributes<M>,
    options?: O
  ): Promise<O extends { returning: false } | { ignoreDuplicates: true } ? void : M>;

  /**
   * Find an entity that matches the query, or build (but don't save) the entity if none is found.
   * The successful result of the promise will be the tuple [instance, initialized].
   *
   * See also {@link Model.findOrCreate} for a version that immediately saves the new entity.
   */
  public static findOrBuild<M extends Model>(
    this: ModelStatic<M>,
    options: FindOrBuildOptions<
      Attributes<M>,
      CreationAttributes<M>
    >
  ): Promise<[entity: M, built: boolean]>;

  /**
   * Find an entity that matches the query, or {@link Model.create} the entity if none is found
   * The successful result of the promise will be the tuple [instance, initialized].
   *
   * If no transaction is passed in the `options` object, a new transaction will be created internally, to
   * prevent the race condition where a matching row is created by another connection after the find but
   * before the insert call.
   * However, it is not always possible to handle this case in SQLite, specifically if one transaction inserts
   * and another tries to select before the first one has committed.
   * In this case, an instance of {@link TimeoutError} will be thrown instead.
   *
   * If a transaction is passed, a savepoint will be created instead,
   * and any unique constraint violation will be handled internally.
   */
  public static findOrCreate<M extends Model>(
    this: ModelStatic<M>,
    options: FindOrCreateOptions<Attributes<M>, CreationAttributes<M>>
  ): Promise<[entity: M, created: boolean]>;

  /**
   * A more performant {@link Model.findOrCreate} that will not start its own transaction or savepoint (at least not in postgres)
   *
   * It will execute a find call, attempt to create if empty, then attempt to find again if a unique constraint fails.
   *
   * The successful result of the promise will be the tuple [instance, initialized].
   */
  public static findCreateFind<M extends Model>(
    this: ModelStatic<M>,
    options: FindOrCreateOptions<Attributes<M>, CreationAttributes<M>>
  ): Promise<[entity: M, created: boolean]>;

  /**
   * Inserts or updates a single entity. An update will be executed if a row which matches the supplied values on
   * either the primary key or a unique key is found. Note that the unique index must be defined in your
   * sequelize model and not just in the table. Otherwise, you may experience a unique constraint violation,
   * because sequelize fails to identify the row that should be updated.
   *
   * **Implementation details:**
   *
   * * MySQL - Implemented as a single query `INSERT values ON DUPLICATE KEY UPDATE values`
   * * PostgreSQL - Implemented as a temporary function with exception handling: INSERT EXCEPTION WHEN
   *   unique_constraint UPDATE
   * * SQLite - Implemented as two queries `INSERT; UPDATE`. This means that the update is executed regardless
   *   of whether the row already existed or not
   *
   * **Note:** SQLite returns null for created, no matter if the row was created or updated. This is
   * because SQLite always runs INSERT OR IGNORE + UPDATE, in a single query, so there is no way to know
   * whether the row was inserted or not.
   *
   * @returns an array with two elements, the first being the new record and
   *   the second being `true` if it was just created or `false` if it already existed (except on Postgres and SQLite, which
   *   can't detect this and will always return `null` instead of a boolean).
   */
  public static upsert<M extends Model>(
    this: ModelStatic<M>,
    values: CreationAttributes<M>,
    options?: UpsertOptions<Attributes<M>>
  ): Promise<[entity: M, created: boolean | null]>;

  /**
   * Creates and inserts multiple instances in bulk.
   *
   * The promise resolves with an array of instances.
   *
   * Please note that, depending on your dialect, the resulting instances may not accurately
   * represent the state of their rows in the database.
   * This is because MySQL and SQLite do not make it easy to obtain back automatically generated IDs
   * and other default values in a way that can be mapped to multiple records.
   * To obtain the correct data for the newly created instance, you will need to query for them again.
   *
   * If validation fails, the promise is rejected with {@link AggregateError}
   *
   * @param records List of objects (key/value pairs) to create instances from
   */
  public static bulkCreate<M extends Model>(
    this: ModelStatic<M>,
    records: ReadonlyArray<CreationAttributes<M>>,
    options?: BulkCreateOptions<Attributes<M>>
  ): Promise<M[]>;

  /**
   * Destroys all instances of the model.
   * This is a convenient method for `MyModel.destroy({ truncate: true })`.
   *
   * __Danger__: This will completely empty your table!
   */
  public static truncate<M extends Model>(
    this: ModelStatic<M>,
    options?: TruncateOptions<Attributes<M>>
  ): Promise<void>;

  /**
   * Deletes multiple instances, or set their deletedAt timestamp to the current time if `paranoid` is enabled.
   *
   * @return The number of destroyed rows
   */
  public static destroy<M extends Model>(
    this: ModelStatic<M>,
    options?: DestroyOptions<Attributes<M>>
  ): Promise<number>;

  /**
   * Restores multiple paranoid instances.
   * Only usable if {@link ModelOptions.paranoid} is true.
   *
   * See {@link https://sequelize.org/docs/v7/core-concepts/paranoid/} to learn more about soft deletion / paranoid models.
   */
  public static restore<M extends Model>(
    this: ModelStatic<M>,
    options?: RestoreOptions<Attributes<M>>
  ): Promise<void>;

  /**
   * Updates multiple instances that match the where options.
   *
   * The promise resolves with an array of one or two elements:
   * - The first element is always the number of affected rows,
   * - the second element is the list of affected entities (only supported in postgres and mssql with {@link UpdateOptions.returning} true.)
   */
  public static update<M extends Model>(
    this: ModelStatic<M>,
    values: UpdateValues<M>,
    options: Omit<UpdateOptions<Attributes<M>>, 'returning'>
      & { returning: Exclude<UpdateOptions<Attributes<M>>['returning'], undefined | false> }
  ): Promise<[affectedCount: number, affectedRows: M[]]>;
  public static update<M extends Model>(
    this: ModelStatic<M>,
    values: UpdateValues<M>,
    options: UpdateOptions<Attributes<M>>
  ): Promise<[affectedCount: number]>;

  /**
   * Runs a 'describe' query on the table.
   *
   * @returns a promise that resolves with a mapping of attributes and their types.
   */
  public static describe(schema?: string, options?: Omit<QueryOptions, 'type'>): Promise<object>;

  /**
   * Increments the value of one or more attributes.
   *
   * The increment is done using a `SET column = column + X WHERE foo = 'bar'` query.
   *
   * @example <caption>increment number by 1</caption>
   * ```javascript
   * Model.increment('number', { where: { foo: 'bar' });
   * ```
   *
   * @example <caption>increment number and count by 2</caption>
   * ```javascript
   * Model.increment(['number', 'count'], { by: 2, where: { foo: 'bar' } });
   * ```
   *
   * @example <caption>increment answer by 42, and decrement tries by 1</caption>
   * ```javascript
   * // `by` cannot be used, as each attribute specifies its own value
   * Model.increment({ answer: 42, tries: -1}, { where: { foo: 'bar' } });
   * ```
   *
   * @param fields If a string is provided, that column is incremented by the
   *   value of `by` given in options. If an array is provided, the same is true for each column.
   *   If an object is provided, each key is incremented by the corresponding value, `by` is ignored.
   *
   * @returns an array of affected rows and affected count with `options.returning` true, whenever supported by dialect
   */
  public static increment<M extends Model>(
    this: ModelStatic<M>,
    fields: AllowReadonlyArray<keyof Attributes<M>>,
    options: IncrementDecrementOptionsWithBy<Attributes<M>>
  ): Promise<[affectedRows: M[]]>;
  public static increment<M extends Model>(
    this: ModelStatic<M>,
    fields: { [key in keyof Attributes<M>]?: number },
    options: IncrementDecrementOptions<Attributes<M>>
  ): Promise<[affectedRows: M[]]>;

  /**
   * Decrements the value of one or more attributes.
   *
   * Works like {@link Model.increment}
   *
   * @param fields If a string is provided, that column is incremented by the
   *   value of `by` given in options. If an array is provided, the same is true for each column.
   *   If an object is provided, each key is incremented by the corresponding value, `by` is ignored.
   *
   * @returns an array of affected rows and affected count with `options.returning` true, whenever supported by dialect
   *
   * @since 4.36.0
   */
  public static decrement<M extends Model>(
    this: ModelStatic<M>,
    fields: AllowReadonlyArray<keyof Attributes<M>>,
    options: IncrementDecrementOptionsWithBy<Attributes<M>>
  ): Promise<M>;
  public static decrement<M extends Model>(
    this: ModelStatic<M>,
    fields: { [key in keyof Attributes<M>]?: number },
    options: IncrementDecrementOptions<Attributes<M>>
  ): Promise<M>;

  /**
   * A hook that is run before validation
   *
   * @param name
   * @param fn A callback function that is called with instance, options
   */
  public static beforeValidate<M extends Model>(
    this: ModelStatic<M>,
    name: string,
    fn: (instance: M, options: ValidationOptions) => HookReturn
  ): void;
  public static beforeValidate<M extends Model>(
    this: ModelStatic<M>,
    fn: (instance: M, options: ValidationOptions) => HookReturn
  ): void;

  /**
   * A hook that is run after validation
   *
   * @param name
   * @param fn A callback function that is called with instance, options
   */
  public static afterValidate<M extends Model>(
    this: ModelStatic<M>,
    name: string,
    fn: (instance: M, options: ValidationOptions) => HookReturn
  ): void;
  public static afterValidate<M extends Model>(
    this: ModelStatic<M>,
    fn: (instance: M, options: ValidationOptions) => HookReturn
  ): void;

  /**
   * A hook that is run before creating a single instance
   *
   * @param name
   * @param fn A callback function that is called with attributes, options
   */
  public static beforeCreate<M extends Model>(
    this: ModelStatic<M>,
    name: string,
    fn: (instance: M, options: CreateOptions<Attributes<M>>) => HookReturn
  ): void;
  public static beforeCreate<M extends Model>(
    this: ModelStatic<M>,
    fn: (instance: M, options: CreateOptions<Attributes<M>>) => HookReturn
  ): void;

  /**
   * A hook that is run after creating a single instance
   *
   * @param name
   * @param fn A callback function that is called with attributes, options
   */
  public static afterCreate<M extends Model>(
    this: ModelStatic<M>,
    name: string,
    fn: (instance: M, options: CreateOptions<Attributes<M>>) => HookReturn
  ): void;
  public static afterCreate<M extends Model>(
    this: ModelStatic<M>,
    fn: (instance: M, options: CreateOptions<Attributes<M>>) => HookReturn
  ): void;

  /**
   * A hook that is run before destroying a single instance
   *
   * @param name
   * @param fn A callback function that is called with instance, options
   */
  public static beforeDestroy<M extends Model>(
    this: ModelStatic<M>,
    name: string,
    fn: (instance: M, options: InstanceDestroyOptions) => HookReturn
  ): void;
  public static beforeDestroy<M extends Model>(
    this: ModelStatic<M>,
    fn: (instance: M, options: InstanceDestroyOptions) => HookReturn
  ): void;

  /**
   * A hook that is run after destroying a single instance
   *
   * @param name
   * @param fn A callback function that is called with instance, options
   */
  public static afterDestroy<M extends Model>(
    this: ModelStatic<M>,
    name: string,
    fn: (instance: M, options: InstanceDestroyOptions) => HookReturn
  ): void;
  public static afterDestroy<M extends Model>(
    this: ModelStatic<M>,
    fn: (instance: M, options: InstanceDestroyOptions) => HookReturn
  ): void;

  /**
   * A hook that is run before updating a single instance
   *
   * @param name
   * @param fn A callback function that is called with instance, options
   */
  public static beforeUpdate<M extends Model>(
    this: ModelStatic<M>,
    name: string,
    fn: (instance: M, options: UpdateOptions<Attributes<M>>) => HookReturn
  ): void;
  public static beforeUpdate<M extends Model>(
    this: ModelStatic<M>,
    fn: (instance: M, options: UpdateOptions<Attributes<M>>) => HookReturn
  ): void;

  /**
   * A hook that is run after updating a single instance
   *
   * @param name
   * @param fn A callback function that is called with instance, options
   */
  public static afterUpdate<M extends Model>(
    this: ModelStatic<M>,
    name: string,
    fn: (instance: M, options: UpdateOptions<Attributes<M>>) => HookReturn
  ): void;
  public static afterUpdate<M extends Model>(
    this: ModelStatic<M>,
    fn: (instance: M, options: UpdateOptions<Attributes<M>>) => HookReturn
  ): void;

  /**
   * A hook that is run before creating or updating a single instance, It proxies `beforeCreate` and `beforeUpdate`
   *
   * @param name
   * @param fn A callback function that is called with instance, options
   */
  public static beforeSave<M extends Model>(
    this: ModelStatic<M>,
    name: string,
    fn: (instance: M, options: UpdateOptions<Attributes<M>> | SaveOptions<Attributes<M>>) => HookReturn
  ): void;
  public static beforeSave<M extends Model>(
    this: ModelStatic<M>,
    fn: (instance: M, options: UpdateOptions<Attributes<M>> | SaveOptions<Attributes<M>>) => HookReturn
  ): void;

  /**
   * A hook that is run after creating or updating a single instance, It proxies `afterCreate` and `afterUpdate`
   *
   * @param name
   * @param fn A callback function that is called with instance, options
   */
  public static afterSave<M extends Model>(
    this: ModelStatic<M>,
    name: string,
    fn: (instance: M, options: UpdateOptions<Attributes<M>> | SaveOptions<Attributes<M>>) => HookReturn
  ): void;
  public static afterSave<M extends Model>(
    this: ModelStatic<M>,
    fn: (instance: M, options: UpdateOptions<Attributes<M>> | SaveOptions<Attributes<M>>) => HookReturn
  ): void;

  /**
   * A hook that is run before creating instances in bulk
   *
   * @param name
   * @param fn A callback function that is called with instances, options
   */
  public static beforeBulkCreate<M extends Model>(
    this: ModelStatic<M>,
    name: string,
    fn: (instances: M[], options: BulkCreateOptions<Attributes<M>>) => HookReturn
  ): void;
  public static beforeBulkCreate<M extends Model>(
    this: ModelStatic<M>,
    fn: (instances: M[], options: BulkCreateOptions<Attributes<M>>) => HookReturn
  ): void;

  /**
   * A hook that is run after creating instances in bulk
   *
   * @param name
   * @param fn A callback function that is called with instances, options
   */
  public static afterBulkCreate<M extends Model>(
    this: ModelStatic<M>,
    name: string,
    fn: (instances: readonly M[], options: BulkCreateOptions<Attributes<M>>) => HookReturn
  ): void;
  public static afterBulkCreate<M extends Model>(
    this: ModelStatic<M>,
    fn: (instances: readonly M[], options: BulkCreateOptions<Attributes<M>>) => HookReturn
  ): void;

  /**
   * A hook that is run before destroying instances in bulk
   *
   * @param name
   * @param fn   A callback function that is called with options
   */
  public static beforeBulkDestroy<M extends Model>(
    this: ModelStatic<M>,
    name: string, fn: (options: BulkCreateOptions<Attributes<M>>) => HookReturn): void;
  public static beforeBulkDestroy<M extends Model>(
    this: ModelStatic<M>,
    fn: (options: BulkCreateOptions<Attributes<M>>) => HookReturn
  ): void;

  /**
   * A hook that is run after destroying instances in bulk
   *
   * @param name
   * @param fn   A callback function that is called with options
   */
  public static afterBulkDestroy<M extends Model>(
    this: ModelStatic<M>,
    name: string, fn: (options: DestroyOptions<Attributes<M>>) => HookReturn
  ): void;
  public static afterBulkDestroy<M extends Model>(
    this: ModelStatic<M>,
    fn: (options: DestroyOptions<Attributes<M>>) => HookReturn
  ): void;

  /**
   * A hook that is run after updating instances in bulk
   *
   * @param name
   * @param fn   A callback function that is called with options
   */
  public static beforeBulkUpdate<M extends Model>(
    this: ModelStatic<M>,
    name: string, fn: (options: UpdateOptions<Attributes<M>>) => HookReturn
  ): void;
  public static beforeBulkUpdate<M extends Model>(
    this: ModelStatic<M>,
    fn: (options: UpdateOptions<Attributes<M>>) => HookReturn
  ): void;

  /**
   * A hook that is run after updating instances in bulk
   *
   * @param name
   * @param fn   A callback function that is called with options
   */
  public static afterBulkUpdate<M extends Model>(
    this: ModelStatic<M>,
    name: string, fn: (options: UpdateOptions<Attributes<M>>) => HookReturn
  ): void;
  public static afterBulkUpdate<M extends Model>(
    this: ModelStatic<M>,
    fn: (options: UpdateOptions<Attributes<M>>) => HookReturn
  ): void;

  /**
   * A hook that is run before a find (select) query
   *
   * @param name
   * @param fn   A callback function that is called with options
   */
  public static beforeFind<M extends Model>(
    this: ModelStatic<M>,
    name: string, fn: (options: FindOptions<Attributes<M>>) => HookReturn
  ): void;
  public static beforeFind<M extends Model>(
    this: ModelStatic<M>,
    fn: (options: FindOptions<Attributes<M>>) => HookReturn
  ): void;

  /**
   * A hook that is run before a count query
   *
   * @param name
   * @param fn   A callback function that is called with options
   */
  public static beforeCount<M extends Model>(
    this: ModelStatic<M>,
    name: string, fn: (options: CountOptions<Attributes<M>>) => HookReturn
  ): void;
  public static beforeCount<M extends Model>(
    this: ModelStatic<M>,
    fn: (options: CountOptions<Attributes<M>>) => HookReturn
  ): void;

  /**
   * A hook that is run before a find (select) query, after any { include: {all: ...} } options are expanded
   *
   * @param name
   * @param fn   A callback function that is called with options
   */
  public static beforeFindAfterExpandIncludeAll<M extends Model>(
    this: ModelStatic<M>,
    name: string, fn: (options: FindOptions<Attributes<M>>) => HookReturn
  ): void;
  public static beforeFindAfterExpandIncludeAll<M extends Model>(
    this: ModelStatic<M>,
    fn: (options: FindOptions<Attributes<M>>) => HookReturn
  ): void;

  /**
   * A hook that is run before a find (select) query, after all option parsing is complete
   *
   * @param name
   * @param fn   A callback function that is called with options
   */
  public static beforeFindAfterOptions<M extends Model>(
    this: ModelStatic<M>,
    name: string, fn: (options: FindOptions<Attributes<M>>) => HookReturn
  ): void;
  public static beforeFindAfterOptions<M extends Model>(
    this: ModelStatic<M>,
    fn: (options: FindOptions<Attributes<M>>) => void
  ): HookReturn;

  /**
   * A hook that is run after a find (select) query
   *
   * @param name
   * @param fn   A callback function that is called with instance(s), options
   */
  public static afterFind<M extends Model>(
    this: ModelStatic<M>,
    name: string,
    fn: (instancesOrInstance: readonly M[] | M | null, options: FindOptions<Attributes<M>>) => HookReturn
  ): void;
  public static afterFind<M extends Model>(
    this: ModelStatic<M>,
    fn: (instancesOrInstance: readonly M[] | M | null, options: FindOptions<Attributes<M>>) => HookReturn
  ): void;

  /**
   * A hook that is run before sequelize.sync call
   *
   * @param fn   A callback function that is called with options passed to sequelize.sync
   */
  public static beforeBulkSync(name: string, fn: (options: SyncOptions) => HookReturn): void;
  public static beforeBulkSync(fn: (options: SyncOptions) => HookReturn): void;

  /**
   * A hook that is run after sequelize.sync call
   *
   * @param fn   A callback function that is called with options passed to sequelize.sync
   */
  public static afterBulkSync(name: string, fn: (options: SyncOptions) => HookReturn): void;
  public static afterBulkSync(fn: (options: SyncOptions) => HookReturn): void;

  /**
   * A hook that is run before Model.sync call
   *
   * @param fn   A callback function that is called with options passed to Model.sync
   */
  public static beforeSync(name: string, fn: (options: SyncOptions) => HookReturn): void;
  public static beforeSync(fn: (options: SyncOptions) => HookReturn): void;

  /**
   * A hook that is run after Model.sync call
   *
   * @param fn   A callback function that is called with options passed to Model.sync
   */
  public static afterSync(name: string, fn: (options: SyncOptions) => HookReturn): void;
  public static afterSync(fn: (options: SyncOptions) => HookReturn): void;

  public static beforeAssociate(name: string, fn: (data: BeforeAssociateEventData, options: AssociationOptions<any>) => void): void;
  public static beforeAssociate(fn: (data: BeforeAssociateEventData, options: AssociationOptions<any>) => void): void;

  public static afterAssociate(name: string, fn: (data: BeforeAssociateEventData, options: AssociationOptions<any>) => void): void;
  public static afterAssociate(fn: (data: BeforeAssociateEventData, options: AssociationOptions<any>) => void): void;

  public static runHooks(name: 'beforeAssociate', data: BeforeAssociateEventData, options: AssociationOptions<any>): void;
  public static runHooks(name: 'afterAssociate', data: AfterAssociateEventData, options: AssociationOptions<any>): void;

  /**
   * Creates a 1:1 association between this model (the source) and the provided target.
   * The foreign key is added on the target model.
   *
   * See {@link https://sequelize.org/docs/v7/core-concepts/assocs/} to learn more about associations.
   *
   * @example
   * ```javascript
   * User.hasOne(Profile)
   * ```
   *
   * @param target The model that will be associated with hasOne relationship
   * @param options hasOne association options
   * @returns The newly defined association (also available in {@link Model.associations}).
   */
  public static hasOne<
    S extends Model,
    T extends Model,
    SKey extends AttributeNames<S>,
    TKey extends AttributeNames<T>,
  >(this: ModelStatic<S>, target: ModelStatic<T>, options?: HasOneOptions<SKey, TKey>): HasOne<S, T, SKey, TKey>;

  /**
   * Creates an association between this (the source) and the provided target.
   * The foreign key is added on the source Model.
   *
   * See {@link https://sequelize.org/docs/v7/core-concepts/assocs/} to learn more about associations.
   *
   * @example
   * ```javascript
   * Profile.belongsTo(User)
   * ```
   *
   * @param target The model that will be associated with a belongsTo relationship
   * @param options Options for the association
   * @returns The newly defined association (also available in {@link Model.associations}).
   */
  public static belongsTo<
    S extends Model,
    T extends Model,
    SKey extends AttributeNames<S>,
    TKey extends AttributeNames<T>,
  >(this: ModelStatic<S>, target: ModelStatic<T>, options?: BelongsToOptions<SKey, TKey>): BelongsTo<S, T, SKey, TKey>;

  /**
   * Defines a 1:n association between two models.
   * The foreign key is added on the target model.
   *
   * See {@link https://sequelize.org/docs/v7/core-concepts/assocs/} to learn more about associations.
   *
   * @example
   * ```javascript
   * Profile.hasMany(User)
   * ```
   *
   * @param target The model that will be associated with a hasMany relationship
   * @param options Options for the association
   * @returns The newly defined association (also available in {@link Model.associations}).
   */
  public static hasMany<
    S extends Model,
    T extends Model,
    SKey extends AttributeNames<S>,
    TKey extends AttributeNames<T>,
  >(this: ModelStatic<S>, target: ModelStatic<T>, options?: HasManyOptions<SKey, TKey>): HasMany<S, T, SKey, TKey>;

  /**
   * Create an N:M association with a join table. Defining `through` is required.
   * The foreign key is added on the through model.
   *
   * See {@link https://sequelize.org/docs/v7/core-concepts/assocs/} to learn more about associations.
   *
   * @example
   * ```javascript
   * // Automagically generated join model
   * User.belongsToMany(Project, { through: 'UserProjects' })
   *
   * // Join model with additional attributes
   * const UserProjects = sequelize.define('UserProjects', {
   *   started: Sequelize.BOOLEAN
   * })
   * User.belongsToMany(Project, { through: UserProjects })
   * ```
   *
<<<<<<< HEAD
   * @param target The model that will be associated with hasOne relationship
   * @param options Options for the association
=======
   * @param target Target model
   * @param options belongsToMany association options
   * @returns The newly defined association (also available in {@link Model.associations}).
>>>>>>> d84fef94
   */
  public static belongsToMany<
    S extends Model,
    T extends Model,
    ThroughModel extends Model,
    SKey extends AttributeNames<S>,
    TKey extends AttributeNames<T>,
  >(
    this: ModelStatic<S>, target: ModelStatic<T>, options: BelongsToManyOptions<SKey, TKey, ThroughModel>
  ): BelongsToMany<S, T, ThroughModel, SKey, TKey>;

  /**
   * @private
   */
  public static _injectDependentVirtualAttributes(attributes: string[]): string[];

  /**
   * @private
   */
  public static _virtualAttributes: Set<string>;

  /**
   * Returns true if this instance has not yet been persisted to the database
   */
  public isNewRecord: boolean;

  /**
   * A reference to the sequelize instance.
   */
  public sequelize: Sequelize;

  /**
   * Builds a new model instance.
   *
   * @param values an object of key value pairs
   * @param options instance construction options
   */
  constructor(values?: MakeNullishOptional<TCreationAttributes>, options?: BuildOptions);

  /**
   * Returns an object representing the query for this instance, use with `options.where`
   *
   * @param checkVersion include version attribute in where hash
   */
  public where(checkVersion?: boolean): WhereOptions;

  /**
   * Returns the underlying data value
   *
   * Unlike {@link Model#get}, this method returns the value as it was retrieved, bypassing
   * getters, cloning, virtual attributes.
   *
   * @param key The name of the attribute to return.
   */
  public getDataValue<K extends keyof TModelAttributes>(key: K): TModelAttributes[K];

  /**
   * Updates the underlying data value.
   *
   * Unlike {@link Model#set}, this method skips any special behavior and directly replaces the raw value.
   *
   * @param key The name of the attribute to update.
   * @param value The new value for that attribute.
   */
  public setDataValue<K extends keyof TModelAttributes>(key: K, value: TModelAttributes[K]): void;

  /**
   * If no key is given, returns all values of the instance, also invoking virtual getters.
   *
   * If key is given and a field or virtual getter is present for the key it will call that getter - else it
   * will return the value for key.
   *
   * @param options.plain If set to true, included instances will be returned as plain objects
   * @param options.raw  If set to true, field and virtual setters will be ignored
   */
<<<<<<< HEAD
  public get(options?: { plain?: boolean, clone?: boolean, raw?: boolean }): TModelAttributes;
  public get<K extends keyof this>(key: K, options?: { plain?: boolean, clone?: boolean, raw?: boolean }): this[K];
  public get(key: string, options?: { plain?: boolean, clone?: boolean, raw?: boolean}): unknown;
=======
  public get(options?: { plain?: boolean; clone?: boolean, raw?: boolean }): TModelAttributes;
  public get<K extends keyof this>(key: K, options?: { plain?: boolean; clone?: boolean, raw?: boolean }): this[K];
  public get(key: string, options?: { plain?: boolean; clone?: boolean, raw?: boolean }): unknown;
>>>>>>> d84fef94

  /**
   * Set is used to update values on the instance (the sequelize representation of the instance that is,
   * remember that nothing will be persisted before you actually call `save`). In its most basic form `set`
   * will update a value stored in the underlying `dataValues` object. However, if a custom setter function
   * is defined for the key, that function will be called instead. To bypass the setter, you can pass `raw:
   * true` in the options object.
   *
   * If set is called with an object, it will loop over the object, and call set recursively for each key,
   * value pair. If you set raw to true, the underlying dataValues will either be set directly to the object
   * passed, or used to extend dataValues, if dataValues already contain values.
   *
   * When set is called, the previous value of the field is stored and sets a changed flag(see `changed`).
   *
   * Set can also be used to build instances for associations, if you have values for those.
   * When using set with associations you need to make sure the property key matches the alias of the
   * association while also making sure that the proper include options have been set (from .build() or
   * .findOne())
   *
   * If called with a dot.seperated key on a JSON/JSONB attribute it will set the value nested and flag the
   * entire object as changed.
   *
   * @param options.raw If set to true, field and virtual setters will be ignored
   * @param options.reset Clear all previously set data values
   */
  public set<K extends keyof TModelAttributes>(key: K, value: TModelAttributes[K], options?: SetOptions): this;
  public set(keys: Partial<TModelAttributes>, options?: SetOptions): this;

  /**
   * Alias for {@link Model.set}.
   */
  public setAttributes<K extends keyof TModelAttributes>(key: K, value: TModelAttributes[K], options?: SetOptions): this;
  public setAttributes(keys: Partial<TModelAttributes>, options?: SetOptions): this;

  /**
   * If changed is called with a string it will return a boolean indicating whether the value of that key in
   * `dataValues` is different from the value in `_previousDataValues`.
   *
   * If changed is called without an argument, it will return an array of keys that have changed.
   *
   * If changed is called with two arguments, it will set the property to `dirty`.
   *
   * If changed is called without an argument and no keys have changed, it will return `false`.
   */
  public changed<K extends keyof this>(key: K): boolean;
  public changed<K extends keyof this>(key: K, dirty: boolean): void;
  public changed(): false | string[];

  /**
   * Returns the previous value for key from `_previousDataValues`.
   */
  public previous(): Partial<TModelAttributes>;
  public previous<K extends keyof TModelAttributes>(key: K): TModelAttributes[K] | undefined;

  /**
   * Validates this instance, and if the validation passes, persists it to the database.
   *
   * Returns a Promise that resolves to the saved instance (or rejects with a {@link ValidationError},
   * which will have a property for each of the fields for which the validation failed, with the error message for that field).
   *
   * This method is optimized to perform an UPDATE only into the fields that changed.
   * If nothing has changed, no SQL query will be performed.
   *
   * This method is not aware of eager loaded associations.
   * In other words, if some other model instance (child) was eager loaded with this instance (parent),
   * and you change something in the child, calling `save()` will simply ignore the change that happened on the child.
   */
  public save(options?: SaveOptions<TModelAttributes>): Promise<this>;

  /**
   * Refreshes the current instance in-place, i.e. update the object with current data from the DB and return
   * the same object. This is different from doing a `find(Instance.id)`, because that would create and
   * return a new instance. With this method, all references to the Instance are updated with the new data
   * and no new objects are created.
   */
  public reload(options?: FindOptions<TModelAttributes>): Promise<this>;

  /**
   * Validate the attribute of this instance according to validation rules set in the model definition.
   *
   * Emits null if and only if validation successful; otherwise an Error instance containing
   * { field name : [error msgs] } entries.
   */
  public validate(options?: ValidationOptions): Promise<void>;

  /**
   * This is the same as calling {@link Model#set} followed by calling {@link Model#save},
   * but it only saves attributes values passed to it, making it safer.
   */
  public update<K extends keyof TModelAttributes>(attributeName: K, value: TModelAttributes[K] | Col | Fn | Literal, options?: InstanceUpdateOptions<TModelAttributes>): Promise<this>;
  public update(
    attributes: {
        [key in keyof TModelAttributes]?: TModelAttributes[key] | Fn | Col | Literal;
    },
    options?: InstanceUpdateOptions<TModelAttributes>
  ): Promise<this>;

  /**
   * Destroys the row corresponding to this instance. Depending on your setting for paranoid, the row will
   * either be completely deleted, or have its deletedAt timestamp set to the current time.
   */
  public destroy(options?: InstanceDestroyOptions): Promise<void>;

  /**
   * Restores the row corresponding to this instance.
   * Only available for paranoid models.
   *
   * See {@link https://sequelize.org/docs/v7/core-concepts/paranoid/} to learn more about soft deletion / paranoid models.
   */
  public restore(options?: InstanceRestoreOptions): Promise<void>;

  /**
   * Increment the value of one or more columns. This is done in the database, which means it does not use
   * the values currently stored on the Instance. The increment is done using a
   * ```sql
   * SET column = column + X
   * ```
   * query. To get the correct value after an increment into the Instance you should do a reload.
   *
   * ```js
   * instance.increment('number') // increment number by 1
   * instance.increment(['number', 'count'], { by: 2 }) // increment number and count by 2
   * instance.increment({ answer: 42, tries: 1}, { by: 2 }) // increment answer by 42, and tries by 1.
   *                                                        // `by` is ignored, since each column has its own
   *                                                        // value
   * ```
   *
   * @param fields If a string is provided, that column is incremented by the value of `by` given in options.
   *               If an array is provided, the same is true for each column.
   *               If and object is provided, each column is incremented by the value given.
   */
  public increment<K extends keyof TModelAttributes>(
    fields: K | readonly K[] | Partial<TModelAttributes>,
    options?: IncrementDecrementOptionsWithBy<TModelAttributes>
  ): Promise<this>;

  /**
   * Decrement the value of one or more columns. This is done in the database, which means it does not use
   * the values currently stored on the Instance. The decrement is done using a
   * ```sql
   * SET column = column - X
   * ```
   * query. To get the correct value after an decrement into the Instance you should do a reload.
   *
   * ```js
   * instance.decrement('number') // decrement number by 1
   * instance.decrement(['number', 'count'], { by: 2 }) // decrement number and count by 2
   * instance.decrement({ answer: 42, tries: 1}, { by: 2 }) // decrement answer by 42, and tries by 1.
   *                                                        // `by` is ignored, since each column has its own
   *                                                        // value
   * ```
   *
   * @param fields If a string is provided, that column is decremented by the value of `by` given in options.
   *               If an array is provided, the same is true for each column.
   *               If and object is provided, each column is decremented by the value given
   */
  public decrement<K extends keyof TModelAttributes>(
    fields: K | readonly K[] | Partial<TModelAttributes>,
    options?: IncrementDecrementOptionsWithBy<TModelAttributes>
  ): Promise<this>;

  /**
   * Check whether all values of this and `other` Instance are the same
   */
  public equals(other: this): boolean;

  /**
   * Check if this is equal to one of `others` by calling equals
   */
  public equalsOneOf(others: readonly this[]): boolean;

  /**
   * Convert the instance to a JSON representation. Proxies to calling `get` with no keys. This means get all
   * values gotten from the DB, and apply all custom getters.
   */
  public toJSON<T extends TModelAttributes>(): T;
  public toJSON(): object;

  /**
   * Returns true if this instance is "soft deleted".
   * Throws an error if {@link ModelOptions.paranoid} is not enabled.
   *
   * See {@link https://sequelize.org/docs/v7/core-concepts/paranoid/} to learn more about soft deletion / paranoid models.
   */
  public isSoftDeleted(): boolean;
}

<<<<<<< HEAD
/** @deprecated use ModelStatic */
export type ModelType<TModelAttributes = any, TCreationAttributes = TModelAttributes> = new () => Model<TModelAttributes, TCreationAttributes>;

/** @deprecated use ModelStatic */
export type ModelCtor<M extends Model> = ModelStatic<M>;
=======
type NonConstructorKeys<T> = ({[P in keyof T]: T[P] extends new () => any ? never : P })[keyof T];
type NonConstructor<T> = Pick<T, NonConstructorKeys<T>>;
>>>>>>> d84fef94

export type ModelDefined<S, T> = ModelStatic<Model<S, T>>;

// remove the existing constructor that tries to return `Model<{},{}>` which would be incompatible with models that have typing defined & replace with proper constructor.
<<<<<<< HEAD
export type ModelStatic<M extends Model> = OmitConstructors<typeof Model> & { new(): M };
=======
export type ModelStatic<M extends Model = Model> = NonConstructor<typeof Model> & { new(): M };
>>>>>>> d84fef94

/**
 * Type will be true is T is branded with Brand, false otherwise
 */
// How this works:
// - `A extends B` will be true if A has *at least* all the properties of B
// - If we do `A extends Omit<A, Checked>` - the result will only be true if A did not have Checked to begin with
// - So if we want to check if T is branded, we remove the brand, and check if they list of keys is still the same.
// we exclude Null & Undefined so "field: Brand<value> | null" is still detected as branded
// this is important because "Brand<value | null>" are transformed into "Brand<value> | null" to not break null & undefined
type IsBranded<T, Brand extends symbol> = keyof NonNullable<T> extends keyof Omit<NonNullable<T>, Brand>
  ? false
  : true;

type BrandedKeysOf<T, Brand extends symbol> = {
  [P in keyof T]-?: IsBranded<T[P], Brand> extends true ? P : never
}[keyof T];

/**
 * Dummy Symbol used as branding by {@link NonAttribute}.
 *
 * Do not export, Do not use.
 */
declare const NonAttributeBrand: unique symbol;

/**
 * This is a Branded Type.
 * You can use it to tag fields from your class that are NOT attributes.
 * They will be ignored by {@link InferAttributes} and {@link InferCreationAttributes}
 */
export type NonAttribute<T> =
  // we don't brand null & undefined as they can't have properties.
  // This means `NonAttribute<null>` will not work, but who makes an attribute that only accepts null?
  // Note that `NonAttribute<string | null>` does work!
  T extends null | undefined ? T
  : (T & { [NonAttributeBrand]?: true });

/**
 * Dummy Symbol used as branding by {@link ForeignKey}.
 *
 * Do not export, Do not use.
 */
declare const ForeignKeyBrand: unique symbol;

/**
 * This is a Branded Type.
 * You can use it to tag fields from your class that are foreign keys.
 * They will become optional in {@link Model.init} (as foreign keys are added by association methods, like {@link Model.hasMany}.
 */
export type ForeignKey<T> =
  // we don't brand null & undefined as they can't have properties.
  // This means `ForeignKey<null>` will not work, but who makes an attribute that only accepts null?
  // Note that `ForeignKey<string | null>` does work!
  T extends null | undefined ? T
  : (T & { [ForeignKeyBrand]?: true });

/**
 * Option bag for {@link InferAttributes}.
 *
 * - omit: properties to not treat as Attributes.
 */
type InferAttributesOptions<Excluded, > = { omit?: Excluded };

/**
 * Utility type to extract Attributes of a given Model class.
 *
 * It returns all instance properties defined in the Model, except:
 * - those inherited from Model (intermediate inheritance works),
 * - the ones whose type is a function,
 * - the ones manually excluded using the second parameter.
 * - the ones branded using {@link NonAttribute}
 *
 * It cannot detect whether something is a getter or not, you should use the `Excluded`
 * parameter to exclude getter & setters from the attribute list.
 *
 * @example
 * ```javascript
 * // listed attributes will be 'id' & 'firstName'.
 * class User extends Model<InferAttributes<User>> {
 *   id: number;
 *   firstName: string;
 * }
 * ```
 *
 * @example
 * ```javascript
 * // listed attributes will be 'id' & 'firstName'.
 * // we're excluding the `name` getter & `projects` attribute using the `omit` option.
 * class User extends Model<InferAttributes<User, { omit: 'name' | 'projects' }>> {
 *   id: number;
 *   firstName: string;
 *
 *   // this is a getter, not an attribute. It should not be listed in attributes.
 *   get name(): string { return this.firstName; }
 *   // this is an association, it should not be listed in attributes
 *   projects?: Project[];
 * }
 * ```
 *
 * @example
 * ```javascript
 * // listed attributes will be 'id' & 'firstName'.
 * // we're excluding the `name` getter & `test` attribute using the `NonAttribute` branded type.
 * class User extends Model<InferAttributes<User>> {
 *   id: number;
 *   firstName: string;
 *
 *   // this is a getter, not an attribute. It should not be listed in attributes.
 *   get name(): NonAttribute<string> { return this.firstName; }
 *   // this is an association, it should not be listed in attributes
 *   projects?: NonAttribute<Project[]>;
 * }
 * ```
 */
export type InferAttributes<
  M extends Model,
  Options extends InferAttributesOptions<keyof M | never | ''> = { omit: never }
  > = {
  [Key in keyof M as InternalInferAttributeKeysFromFields<M, Key, Options>]: M[Key]
};

/**
 * Dummy Symbol used as branding by {@link CreationOptional}.
 *
 * Do not export, Do not use.
 */
declare const CreationAttributeBrand: unique symbol;

/**
 * This is a Branded Type.
 * You can use it to tag attributes that can be ommited during Model Creation.
 *
 * For use with {@link InferCreationAttributes}.
 */
export type CreationOptional<T> =
  // we don't brand null & undefined as they can't have properties.
  // This means `CreationOptional<null>` will not work, but who makes an attribute that only accepts null?
  // Note that `CreationOptional<string | null>` does work!
  T extends null | undefined ? T
  : (T & { [CreationAttributeBrand]?: true });

/**
 * Utility type to extract Creation Attributes of a given Model class.
 *
 * Works like {@link InferAttributes}, but fields that are tagged using
 *  {@link CreationOptional} will be optional.
 *
 * @example
 * ```javascript
 * class User extends Model<InferAttributes<User>, InferCreationAttributes<User>> {
 *   // this attribute is optional in Model#create
 *   declare id: CreationOptional<number>;
 *
 *   // this attribute is mandatory in Model#create
 *   declare name: string;
 * }
 * ```
 */
export type InferCreationAttributes<
  M extends Model,
  Options extends InferAttributesOptions<keyof M | never | ''> = { omit: never }
  > = {
  [Key in keyof M as InternalInferAttributeKeysFromFields<M, Key, Options>]: IsBranded<M[Key], typeof CreationAttributeBrand> extends true
    ? (M[Key] | undefined)
    : M[Key]
};

/**
 * @private
 *
 * Internal type used by {@link InferCreationAttributes} and {@link InferAttributes} to exclude
 * attributes that are:
 * - functions
 * - branded using {@link NonAttribute}
 * - inherited from {@link Model}
 * - Excluded manually using {@link InferAttributesOptions#omit}
 */
type InternalInferAttributeKeysFromFields<M extends Model, Key extends keyof M, Options extends InferAttributesOptions<keyof M | never | ''>> =
  // functions are always excluded
  M[Key] extends AnyFunction ? never
  // fields inherited from Model are all excluded
  : Key extends keyof Model ? never
  // fields branded with NonAttribute are excluded
  : IsBranded<M[Key], typeof NonAttributeBrand> extends true ? never
  // check 'omit' option is provided & exclude those listed in it
  : Options['omit'] extends string ? (Key extends Options['omit'] ? never : Key)
  : Key

// in v7, we should be able to drop InferCreationAttributes and InferAttributes,
//  resolving this confusion.
/**
 * Returns the creation attributes of a given Model.
 *
 * This returns the Creation Attributes of a Model, it does not build them.
 * If you need to build them, use {@link InferCreationAttributes}.
 *
 * @example
 * ```typescript
 * function buildModel<M extends Model>(modelClass: ModelStatic<M>, attributes: CreationAttributes<M>) {}
 * ```
 */
export type CreationAttributes<M extends Model | Hooks> = MakeNullishOptional<M['_creationAttributes']>;

/**
 * Returns the creation attributes of a given Model.
 *
 * This returns the Attributes of a Model that have already been defined, it does not build them.
 * If you need to build them, use {@link InferAttributes}.
 *
 * @example
 * ```typescript
 * function getValue<M extends Model>(modelClass: ModelStatic<M>, attribute: keyof Attributes<M>) {}
 * ```
 */
export type Attributes<M extends Model | Hooks> = M['_attributes'];

export type AttributeNames<M extends Model | Hooks> = Extract<keyof M['_attributes'], string>;<|MERGE_RESOLUTION|>--- conflicted
+++ resolved
@@ -1,13 +1,9 @@
 import { IndexHints } from './index-hints';
 import {
-<<<<<<< HEAD
   AfterAssociateEventData,
-  Association,
   AssociationOptions,
   BeforeAssociateEventData,
-=======
   Association,
->>>>>>> d84fef94
   BelongsTo,
   BelongsToMany,
   BelongsToManyOptions,
@@ -16,11 +12,7 @@
   HasManyOptions,
   HasOne,
   HasOneOptions,
-<<<<<<< HEAD
 } from './associations';
-=======
-} from './associations/index';
->>>>>>> d84fef94
 import { DataType } from './data-types';
 import { Deferrable } from './deferrable';
 import { HookReturn, Hooks, ModelHooks } from './hooks';
@@ -28,11 +20,8 @@
 import { IndexOptions, QueryOptions, TableName } from './dialects/abstract/query-interface';
 import { Sequelize, SyncOptions } from './sequelize';
 import {
-<<<<<<< HEAD
-=======
   AllowArray,
   AllowReadonlyArray,
->>>>>>> d84fef94
   AnyFunction,
   Cast,
   Col,
@@ -41,16 +30,10 @@
   Literal,
   MakeNullishOptional,
   Nullish,
-<<<<<<< HEAD
   OmitConstructors,
   Where,
 } from './utils';
-import { LOCK, Op, Optional, PartlyRequired, Transaction } from './index';
-=======
-  Where,
-} from './utils';
 import { LOCK, Op, Optional, Transaction } from './index';
->>>>>>> d84fef94
 import { SetRequired } from './utils/set-required';
 
 export interface Logging {
@@ -685,46 +668,30 @@
 
   /**
    * The model you want to eagerly load.
-<<<<<<< HEAD
+   *
    * This option only works if this model is only associated once to the parent model of this query.
-   * We recommend you use {@link IncludeOptions.association} instead.
-=======
-   *
    * We recommend specifying {@link IncludeOptions.association} instead.
->>>>>>> d84fef94
    */
   model?: ModelStatic;
 
   /**
-<<<<<<< HEAD
-   * The alias of the relation, in case the model you want to eagerly load is aliased. For `hasOne` /
-   * `belongsTo`, this should be the singular name, and for `hasMany`, it should be the plural.
-   *
-   * @deprecated using "as" is the same as using {@link IncludeOptions.association}
-   *  because "as" is always the name of the association.
-=======
    * The alias of the association. Used along with {@link IncludeOptions.model}.
    *
    * This must be specified if the association has an alias (i.e. "as" was used when defining the association).
    * For `hasOne` / `belongsTo`, this should be the singular name, and for `hasMany` / `belongsToMany`,
    * it should be the plural.
->>>>>>> d84fef94
+   *
+   * @deprecated using "as" is the same as using {@link IncludeOptions.association}
+   *  because "as" is always the name of the association.
    */
   as?: string;
 
   /**
    * The association you want to eagerly load.
-<<<<<<< HEAD
-   * Either the name of the association, or one of the association objects that are available in {@link Model.associations}.
-   *
-   * This can be used instead of providing a model/as pair
-=======
    * Either one of the values available in {@link Model.associations}, or the name of the association.
    *
    * This can be used instead of providing a model/as pair.
-   *
    * This is the recommended method.
->>>>>>> d84fef94
    */
   association?: Association | string;
 
@@ -1311,11 +1278,8 @@
 }
 
 /**
-<<<<<<< HEAD
-=======
  * A pojo of values to update.
  *
->>>>>>> d84fef94
  * Used by {@link Model.update}
  */
 export type UpdateValues<M extends Model> = {
@@ -1426,14 +1390,12 @@
    */
   omitNull?: boolean;
 
-<<<<<<< HEAD
   association?: boolean;
-=======
+
   /**
    * Return the affected rows (only for postgres)
    */
   returning?: boolean | (keyof TAttributes)[];
->>>>>>> d84fef94
 }
 
 /**
@@ -1629,8 +1591,6 @@
    */
   plural?: string;
 }
-
-export type BuiltModelName = Required<ModelNameOptions>;
 
 /**
  * Interface for getterMethods in InitOptions
@@ -1971,13 +1931,10 @@
    */
   tableName?: string;
 
-<<<<<<< HEAD
-  // TODO: merge these two together into one using SchemaOptions
-=======
+  // TODO: merge these two together into one using SchemaOptions, or replace with tableName: TableNameWithSchema
   /**
    * The database schema in which this table will be located.
    */
->>>>>>> d84fef94
   schema?: string;
   schemaDelimiter?: string;
 
@@ -2115,11 +2072,7 @@
   /**
    * The name of the primary key attribute (on the JS side).
    *
-<<<<<<< HEAD
-   * @deprecated use {@link Model.primaryKeyAttributes}.
-=======
    * @deprecated This property doesn't work for composed primary keys. Use {@link Model.primaryKeyAttributes} instead.
->>>>>>> d84fef94
    */
   public static readonly primaryKeyAttribute: string;
 
@@ -2127,19 +2080,12 @@
    * The column name of the primary key.
    *
    * @deprecated don't use this. It doesn't work with composite PKs. It may be removed in the future to reduce duplication.
-<<<<<<< HEAD
-=======
    *  Use the. Use {@link Model.primaryKeys} instead.
->>>>>>> d84fef94
    */
   public static readonly primaryKeyField: string;
 
   /**
-<<<<<<< HEAD
-   * The name of the primary key attributes
-=======
    * The name of the primary key attributes (on the JS side).
->>>>>>> d84fef94
    */
   public static readonly primaryKeyAttributes: readonly string[];
 
@@ -2196,13 +2142,7 @@
   /**
    * The options that the model was initialized with
    */
-<<<<<<< HEAD
-  public static readonly options: Omit<InitOptions, 'name'> & {
-    name: Required<PartlyRequired<InitOptions, 'name'>['name']>,
-  };
-=======
   public static readonly options: BuiltModelOptions;
->>>>>>> d84fef94
 
   // TODO [>7]: Remove `rawAttributes` in v8
   /**
@@ -2220,18 +2160,9 @@
   };
 
   /**
-<<<<<<< HEAD
-   * Like {@link Model.rawAttributes}, but only includes attributes that are part of the Primary Key.
-   */
-  public static readonly primaryKeys: { [attribute: string]: BuiltModelAttributeColumOptions };
-
-  /**
-   * Reference to the sequelize instance the model was initialized with
-=======
    * Reference to the sequelize instance the model was initialized with.
    *
    * Can be undefined if the Model has not been initialized yet.
->>>>>>> d84fef94
    */
   public static readonly sequelize?: Sequelize;
 
@@ -2288,23 +2219,20 @@
   ): MS;
 
   /**
-<<<<<<< HEAD
-=======
    * Refreshes the Model's attribute definition.
    */
   static refreshAttributes(): void;
 
   /**
->>>>>>> d84fef94
    * Checks whether an association with this name has already been registered.
    *
    * @param {string} alias
    * @return {boolean}
    */
+  // TODO: rename to hasAssociation
   static hasAlias(alias: string): boolean;
 
   /**
-<<<<<<< HEAD
    * Returns the association that matches the name parameter.
    * Throws if no such association has been defined.
    *
@@ -2313,35 +2241,19 @@
   static getAssociation(name: string): Association;
 
   /**
-   * Returns all associations for which the target matches the parameter.
-=======
    * Returns all associations that have 'target' as their target.
->>>>>>> d84fef94
    */
   static getAssociations<S extends Model, T extends Model>(this: ModelStatic<S>, target: ModelStatic<T>): Association<S, T>[];
 
   /**
    * Returns the association for which the target matches the 'target' parameter, and the alias ("as") matches the 'alias' parameter
-<<<<<<< HEAD
    *
    * Throws if no such association were found.
    */
   static getAssociationWithModel<S extends Model, T extends Model>(this: ModelStatic<S>, target: ModelStatic<T>, alias: string): Association<S, T>;
 
   /**
-   * Refreshes the Model's attribute definition.
-   */
-  static refreshAttributes(): void;
-
-  /**
-   * Remove attribute from model definition
-=======
-   */
-  static getAssociationForAlias<S extends Model, T extends Model>(this: ModelStatic<S>, target: ModelStatic<T>, alias: string): Association<S, T> | null;
-
-  /**
    * Remove attribute from model definition.
->>>>>>> d84fef94
    * Only use if you know what you're doing.
    *
    * @param attribute
@@ -2349,7 +2261,6 @@
   public static removeAttribute(attribute: string): void;
 
   /**
-<<<<<<< HEAD
    * Merges new attributes with the existing ones.
    * Only use if you know what you're doing.
    *
@@ -2372,13 +2283,9 @@
   public static mergeAttributesOverwrite(newAttributes: { [key: string]: ModelAttributeColumnOptions}): BuiltModelAttributeColumOptions;
 
   /**
-   * Sync this Model to the DB, that is create the table. Upon success, the callback will be called with the
-   * model instance (this)
-=======
    * Creates this table in the database, if it does not already exist.
    *
    * Works like {@link Sequelize#sync}, but only this model is synchronised.
->>>>>>> d84fef94
    */
   public static sync<M extends Model>(options?: SyncOptions): Promise<M>;
 
@@ -2419,29 +2326,9 @@
   ): ModelStatic<M>;
 
   /**
-<<<<<<< HEAD
-   * @deprecated this method has been renamed to {@link Model.withSchema} to emphasise the fact that this method
-   *  does not mutate the model and instead returns a new one.
-   */
-  public static schema<M extends Model>(
-    this: ModelStatic<M>,
-    schema: string,
-    options?: SchemaOptions | string
-  ): ModelCtor<M>;
-
-  /**
-   * Get the tablename of the model, taking schema into account. The method will return The name as a string
-   * if the model has no schema, or an object with `tableName`, `schema` and `delimiter` properties.
-   *
-   * @param options The hash of options from any query. You can use one model to access tables with matching
-   *     schemas by overriding `getTableName` and using custom key/values to alter the name of the table.
-   *     (eg.
-   *     subscribers_1, subscribers_2)
-=======
    * Get the table name of the model, including the schema.
    * The method will return The name as a string if the model has no schema,
    * or an object with `tableName`, `schema` and `delimiter` properties.
->>>>>>> d84fef94
    */
   public static getTableName(): string | {
     tableName: string;
@@ -3402,14 +3289,9 @@
    * User.belongsToMany(Project, { through: UserProjects })
    * ```
    *
-<<<<<<< HEAD
-   * @param target The model that will be associated with hasOne relationship
-   * @param options Options for the association
-=======
    * @param target Target model
    * @param options belongsToMany association options
    * @returns The newly defined association (also available in {@link Model.associations}).
->>>>>>> d84fef94
    */
   public static belongsToMany<
     S extends Model,
@@ -3485,15 +3367,9 @@
    * @param options.plain If set to true, included instances will be returned as plain objects
    * @param options.raw  If set to true, field and virtual setters will be ignored
    */
-<<<<<<< HEAD
-  public get(options?: { plain?: boolean, clone?: boolean, raw?: boolean }): TModelAttributes;
-  public get<K extends keyof this>(key: K, options?: { plain?: boolean, clone?: boolean, raw?: boolean }): this[K];
-  public get(key: string, options?: { plain?: boolean, clone?: boolean, raw?: boolean}): unknown;
-=======
   public get(options?: { plain?: boolean; clone?: boolean, raw?: boolean }): TModelAttributes;
   public get<K extends keyof this>(key: K, options?: { plain?: boolean; clone?: boolean, raw?: boolean }): this[K];
   public get(key: string, options?: { plain?: boolean; clone?: boolean, raw?: boolean }): unknown;
->>>>>>> d84fef94
 
   /**
    * Set is used to update values on the instance (the sequelize representation of the instance that is,
@@ -3681,25 +3557,10 @@
   public isSoftDeleted(): boolean;
 }
 
-<<<<<<< HEAD
-/** @deprecated use ModelStatic */
-export type ModelType<TModelAttributes = any, TCreationAttributes = TModelAttributes> = new () => Model<TModelAttributes, TCreationAttributes>;
-
-/** @deprecated use ModelStatic */
-export type ModelCtor<M extends Model> = ModelStatic<M>;
-=======
-type NonConstructorKeys<T> = ({[P in keyof T]: T[P] extends new () => any ? never : P })[keyof T];
-type NonConstructor<T> = Pick<T, NonConstructorKeys<T>>;
->>>>>>> d84fef94
-
 export type ModelDefined<S, T> = ModelStatic<Model<S, T>>;
 
 // remove the existing constructor that tries to return `Model<{},{}>` which would be incompatible with models that have typing defined & replace with proper constructor.
-<<<<<<< HEAD
-export type ModelStatic<M extends Model> = OmitConstructors<typeof Model> & { new(): M };
-=======
-export type ModelStatic<M extends Model = Model> = NonConstructor<typeof Model> & { new(): M };
->>>>>>> d84fef94
+export type ModelStatic<M extends Model = Model> = OmitConstructors<typeof Model> & { new(): M };
 
 /**
  * Type will be true is T is branded with Brand, false otherwise
