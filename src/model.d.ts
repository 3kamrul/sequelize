import { IndexHints } from './index-hints';
import {
  AfterAssociateEventData,
  Association,
  AssociationOptions,
  BeforeAssociateEventData,
  BelongsTo,
  BelongsToMany,
  BelongsToManyOptions,
  BelongsToOptions,
  HasMany,
  HasManyOptions,
  HasOne,
  HasOneOptions,
} from './associations';
import { DataType } from './data-types';
import { Deferrable } from './deferrable';
import { HookReturn, Hooks, ModelHooks } from './hooks';
import { ValidationOptions } from './instance-validator';
import { IndexesOptions, QueryOptions, TableName } from './dialects/abstract/query-interface';
import { Sequelize, SyncOptions } from './sequelize';
import {
  AnyFunction,
  Cast,
  Col,
  Fn,
  Json,
  Literal,
  MakeNullishOptional,
  Nullish,
  OmitConstructors,
  Where,
} from './utils';
import { LOCK, Op, Optional, PartlyRequired, Transaction } from './index';
import { SetRequired } from './utils/set-required';

export interface Logging {
  /**
   * A function that gets executed while running the query to log the sql.
   */
  logging?: boolean | ((sql: string, timing?: number) => void);

  /**
   * Pass query execution time in milliseconds as second argument to logging function (options.logging).
   */
  benchmark?: boolean;
}

export interface Poolable {
  /**
   * Force the query to use the write pool, regardless of the query type.
   *
   * @default false
   */
  useMaster?: boolean;
}

export interface Transactionable {
  /**
   * Transaction to run query under
   */
  transaction?: Transaction | null;
}

export interface SearchPathable {
  /**
   * An optional parameter to specify the schema search_path (Postgres only)
   */
  searchPath?: string;
}

export interface Filterable<TAttributes = any> {
  /**
   * Attribute has to be matched for rows to be selected for the given action.
   */
  where?: WhereOptions<TAttributes>;
}

export interface Projectable {
  /**
   * A list of the attributes that you want to select. To rename an attribute, you can pass an array, with
   * two elements - the first is the name of the attribute in the DB (or some kind of expression such as
   * `Sequelize.literal`, `Sequelize.fn` and so on), and the second is the name you want the attribute to
   * have in the returned instance
   */
  attributes?: FindAttributeOptions;
}

export interface Paranoid {
  /**
   * If true, only non-deleted records will be returned. If false, both deleted and non-deleted records will
   * be returned. Only applies if `options.paranoid` is true for the model.
   */
  paranoid?: boolean;
}

export type GroupOption = string | Fn | Col | (string | Fn | Col)[];

/**
 * Options to pass to Model on drop
 */
export interface DropOptions extends Logging {
  /**
   * Also drop all objects depending on this table, such as views. Only works in postgres
   */
  cascade?: boolean;
}

/**
 * Schema Options provided for applying a schema to a model
 */
export interface SchemaOptions extends Logging {
  /**
   * The character(s) that separates the schema name from the table name
   */
  schemaDelimiter?: string;
}

/**
 * Scope Options for Model.scope
 */
export interface ScopeOptions {
  /**
   * The scope(s) to apply. Scopes can either be passed as consecutive arguments, or as an array of arguments.
   * To apply simple scopes and scope functions with no arguments, pass them as strings. For scope function,
   * pass an object, with a `method` property. The value can either be a string, if the method does not take
   * any arguments, or an array, where the first element is the name of the method, and consecutive elements
   * are arguments to that method. Pass null to remove all scopes, including the default.
   */
  method: string | readonly [string, ...unknown[]];
}

type InvalidInSqlArray = ColumnReference | Fn | Cast | null | Literal;

/**
 * This type allows using `Op.or`, `Op.and`, and `Op.not` recursively around another type.
 * It also supports using a plain Array as an alias for `Op.and`. (unlike {@link AllowNotOrAndRecursive}).
 *
 * Example of plain-array treated as `Op.and`:
 * User.findAll({ where: [{ id: 1 }, { id: 2 }] });
 *
 * Meant to be used by {@link WhereOptions}.
 */
type AllowNotOrAndWithImplicitAndArrayRecursive<T> = AllowArray<
  // this is the equivalent of Op.and
  | T
  | { [Op.or]: AllowArray<AllowNotOrAndWithImplicitAndArrayRecursive<T>> }
  | { [Op.and]: AllowArray<AllowNotOrAndWithImplicitAndArrayRecursive<T>> }
  | { [Op.not]: AllowNotOrAndWithImplicitAndArrayRecursive<T> }
>;

/**
 * This type allows using `Op.or`, `Op.and`, and `Op.not` recursively around another type.
 * Unlike {@link AllowNotOrAndWithImplicitAndArrayRecursive}, it does not allow the 'implicit AND Array'.
 *
 * Example of plain-array NOT treated as Op.and:
 * User.findAll({ where: { id: [1, 2] } });
 *
 * Meant to be used by {@link WhereAttributeHashValue}.
 */
type AllowNotOrAndRecursive<T> =
  | T
  | { [Op.or]: AllowArray<AllowNotOrAndRecursive<T>> }
  | { [Op.and]: AllowArray<AllowNotOrAndRecursive<T>> }
  | { [Op.not]: AllowNotOrAndRecursive<T> };

type AllowArray<T> = T | T[];
type AllowAnyAll<T> =
  | T
  // Op.all: [x, z] results in ALL (ARRAY[x, z])
  // Some things cannot go in ARRAY. Op.values must be used to support them.
  | { [Op.all]: Exclude<T, InvalidInSqlArray>[] | Literal | { [Op.values]: Array<T | DynamicValues<T>> } }
  | { [Op.any]: Exclude<T, InvalidInSqlArray>[] | Literal | { [Op.values]: Array<T | DynamicValues<T>> } };

/**
 * The type accepted by every `where` option
 */
export type WhereOptions<TAttributes = any> = AllowNotOrAndWithImplicitAndArrayRecursive<
  | WhereAttributeHash<TAttributes>
  | Literal
  | Fn
  | Where
  | Json
>;

/**
 * @deprecated unused
 */
export interface AnyOperator {
  [Op.any]: readonly (string | number | Date | Literal)[] | Literal;
}

/** @deprecated unused */
export interface AllOperator {
  [Op.all]: readonly (string | number | Date | Literal)[] | Literal;
}

// number is always allowed because -Infinity & +Infinity are valid
export type Rangable<T> = readonly [
  lower: T | RangePart<T | number> | number | null,
  higher: T | RangePart<T | number> | number | null
] | EmptyRange;

/**
 * This type represents the output of the {@link RANGE} data type.
 */
// number is always allowed because -Infinity & +Infinity are valid
export type Range<T> = readonly [lower: RangePart<T | number>, higher: RangePart<T | number>] | EmptyRange;

type EmptyRange = [];

type RangePart<T> = { value: T, inclusive: boolean };

/**
 * Internal type - prone to changes. Do not export.
 * @private
 */
export type ColumnReference = Col | { [Op.col]: string };

/**
 * Internal type - prone to changes. Do not export.
 * @private
 */
type WhereSerializableValue = boolean | string | number | Buffer | Date;

/**
 * Internal type - prone to changes. Do not export.
 * @private
 */
type OperatorValues<AcceptableValues> =
  | StaticValues<AcceptableValues>
  | DynamicValues<AcceptableValues>;

/**
 * Represents acceptable Dynamic values.
 *
 * Dynamic values, as opposed to {@link StaticValues}. i.e. column references, functions, etc...
 */
type DynamicValues<AcceptableValues> =
  | Literal
  | ColumnReference
  | Fn
  | Cast
  // where() can only be used on boolean attributes
  | (AcceptableValues extends boolean ? Where : never)

/**
 * Represents acceptable Static values.
 *
 * Static values, as opposed to {@link DynamicValues}. i.e. booleans, strings, etc...
 */
type StaticValues<Type> =
  Type extends Range<infer RangeType> ? [lower: RangeType | RangePart<RangeType>, higher: RangeType | RangePart<RangeType>]
  : Type extends any[] ? { readonly [Key in keyof Type]: StaticValues<Type[Key]>}
  : Type extends null ? Type | WhereSerializableValue | null
  : Type | WhereSerializableValue;

/**
 * Operators that can be used in {@link WhereOptions}
 *
 * @typeParam AttributeType - The JS type of the attribute the operator is operating on.
 *
 * See https://sequelize.org/docs/v7/core-concepts/model-querying-basics/#operators
 */
// TODO: default to something more strict than `any` which lists serializable values
export interface WhereOperators<AttributeType = any> {
   /**
    * @example: `[Op.eq]: 6,` becomes `= 6`
    * @example: `[Op.eq]: [6, 7]` becomes `= ARRAY[6, 7]`
    * @example: `[Op.eq]: null` becomes `IS NULL`
    * @example: `[Op.eq]: true` becomes `= true`
    * @example: `[Op.eq]: literal('raw sql')` becomes `= raw sql`
    * @example: `[Op.eq]: col('column')` becomes `= "column"`
    * @example: `[Op.eq]: fn('NOW')` becomes `= NOW()`
    */
  [Op.eq]?: AllowAnyAll<OperatorValues<AttributeType>>;

  /**
   * @example: `[Op.ne]: 20,` becomes `!= 20`
   * @example: `[Op.ne]: [20, 21]` becomes `!= ARRAY[20, 21]`
   * @example: `[Op.ne]: null` becomes `IS NOT NULL`
   * @example: `[Op.ne]: true` becomes `!= true`
   * @example: `[Op.ne]: literal('raw sql')` becomes `!= raw sql`
   * @example: `[Op.ne]: col('column')` becomes `!= "column"`
   * @example: `[Op.ne]: fn('NOW')` becomes `!= NOW()`
   */
  [Op.ne]?: WhereOperators<AttributeType>[typeof Op.eq]; // accepts the same types as Op.eq

  /**
   * @example: `[Op.is]: null` becomes `IS NULL`
   * @example: `[Op.is]: true` becomes `IS TRUE`
   * @example: `[Op.is]: literal('value')` becomes `IS value`
   */
  [Op.is]?: Extract<AttributeType, null | boolean> | Literal;

  /**
   * @example: `[Op.not]: true` becomes `IS NOT TRUE`
   * @example: `{ col: { [Op.not]: { [Op.gt]: 5 } } }` becomes `NOT (col > 5)`
   */
  [Op.not]?: WhereOperators<AttributeType>[typeof Op.eq]; // accepts the same types as Op.eq ('Op.not' is not strictly the opposite of 'Op.is' due to legacy reasons)

  /** @example: `[Op.gte]: 6` becomes `>= 6` */
  [Op.gte]?: AllowAnyAll<OperatorValues<NonNullable<AttributeType>>>;

  /** @example: `[Op.lte]: 10` becomes `<= 10` */
  [Op.lte]?: WhereOperators<AttributeType>[typeof Op.gte]; // accepts the same types as Op.gte

  /** @example: `[Op.lt]: 10` becomes `< 10` */
  [Op.lt]?: WhereOperators<AttributeType>[typeof Op.gte]; // accepts the same types as Op.gte

  /** @example: `[Op.gt]: 6` becomes `> 6` */
  [Op.gt]?: WhereOperators<AttributeType>[typeof Op.gte]; // accepts the same types as Op.gte

  /**
   * @example: `[Op.between]: [6, 10],` becomes `BETWEEN 6 AND 10`
   */
  [Op.between]?:
    | [
      lowerInclusive: OperatorValues<NonNullable<AttributeType>>,
      higherInclusive: OperatorValues<NonNullable<AttributeType>>,
    ]
    | Literal;

  /** @example: `[Op.notBetween]: [11, 15],` becomes `NOT BETWEEN 11 AND 15` */
  [Op.notBetween]?: WhereOperators<AttributeType>[typeof Op.between];

  /** @example: `[Op.in]: [1, 2],` becomes `IN (1, 2)` */
  [Op.in]?: ReadonlyArray<OperatorValues<NonNullable<AttributeType>>> | Literal;

  /** @example: `[Op.notIn]: [1, 2],` becomes `NOT IN (1, 2)` */
  [Op.notIn]?: WhereOperators<AttributeType>[typeof Op.in];

  /**
   * @example: `[Op.like]: '%hat',` becomes `LIKE '%hat'`
   * @example: `[Op.like]: { [Op.any]: ['cat', 'hat'] }` becomes `LIKE ANY (ARRAY['cat', 'hat'])`
   */
  [Op.like]?: AllowAnyAll<OperatorValues<Extract<AttributeType, string>>>;

  /**
   * @example: `[Op.notLike]: '%hat'` becomes `NOT LIKE '%hat'`
   * @example: `[Op.notLike]: { [Op.any]: ['cat', 'hat']}` becomes `NOT LIKE ANY (ARRAY['cat', 'hat'])`
   */
  [Op.notLike]?: WhereOperators<AttributeType>[typeof Op.like];

  /**
   * case insensitive PG only
   *
   * @example: `[Op.iLike]: '%hat'` becomes `ILIKE '%hat'`
   * @example: `[Op.iLike]: { [Op.any]: ['cat', 'hat']}` becomes `ILIKE ANY (ARRAY['cat', 'hat'])`
   */
  [Op.iLike]?: WhereOperators<AttributeType>[typeof Op.like];

  /**
   * PG only
   *
   * @example: `[Op.notILike]: '%hat'` becomes `NOT ILIKE '%hat'`
   * @example: `[Op.notILike]: { [Op.any]: ['cat', 'hat']}` becomes `NOT ILIKE ANY (ARRAY['cat', 'hat'])`
   */
  [Op.notILike]?: WhereOperators<AttributeType>[typeof Op.like];

  /**
   * PG array & range 'overlaps' operator
   *
   * @example: `[Op.overlap]: [1, 2]` becomes `&& [1, 2]`
   */
  // https://www.postgresql.org/docs/14/functions-range.html range && range
  // https://www.postgresql.org/docs/14/functions-array.html array && array
  [Op.overlap]?: AllowAnyAll<
    | (
      // RANGE && RANGE
      AttributeType extends Range<infer RangeType> ? Rangable<RangeType>
      // ARRAY && ARRAY
      : AttributeType extends any[] ? StaticValues<NonNullable<AttributeType>>
      : never
    )
    | DynamicValues<AttributeType>
  >;

  /**
   * PG array & range 'contains' operator
   *
   * @example: `[Op.contains]: [1, 2]` becomes `@> [1, 2]`
   */
  // https://www.postgresql.org/docs/14/functions-json.html jsonb @> jsonb
  // https://www.postgresql.org/docs/14/functions-range.html range @> range ; range @> element
  // https://www.postgresql.org/docs/14/functions-array.html array @> array
  [Op.contains]?:
    // RANGE @> ELEMENT
    | AttributeType extends Range<infer RangeType> ? OperatorValues<OperatorValues<NonNullable<RangeType>>> : never
    // ARRAY @> ARRAY ; RANGE @> RANGE
    | WhereOperators<AttributeType>[typeof Op.overlap];

  /**
   * PG array & range 'contained by' operator
   *
   * @example: `[Op.contained]: [1, 2]` becomes `<@ [1, 2]`
   */
  [Op.contained]?:
    AttributeType extends any[]
      // ARRAY <@ ARRAY ; RANGE <@ RANGE
      ? WhereOperators<AttributeType>[typeof Op.overlap]
      // ELEMENT <@ RANGE
      : AllowAnyAll<OperatorValues<Rangable<AttributeType>>>;

  /**
   * Strings starts with value.
   */
  [Op.startsWith]?: OperatorValues<Extract<AttributeType, string>>;

  /**
   * String ends with value.
   */
  [Op.endsWith]?: WhereOperators<AttributeType>[typeof Op.startsWith];
  /**
   * String contains value.
   */
  [Op.substring]?: WhereOperators<AttributeType>[typeof Op.startsWith];

  /**
   * MySQL/PG only
   *
   * Matches regular expression, case sensitive
   *
   * @example: `[Op.regexp]: '^[h|a|t]'` becomes `REGEXP/~ '^[h|a|t]'`
   */
  [Op.regexp]?: AllowAnyAll<OperatorValues<Extract<AttributeType, string>>>;

  /**
   * MySQL/PG only
   *
   * Does not match regular expression, case sensitive
   *
   * @example: `[Op.notRegexp]: '^[h|a|t]'` becomes `NOT REGEXP/!~ '^[h|a|t]'`
   */
  [Op.notRegexp]?: WhereOperators<AttributeType>[typeof Op.regexp];

  /**
   * PG only
   *
   * Matches regular expression, case insensitive
   *
   * @example: `[Op.iRegexp]: '^[h|a|t]'` becomes `~* '^[h|a|t]'`
   */
  [Op.iRegexp]?: WhereOperators<AttributeType>[typeof Op.regexp];

  /**
   * PG only
   *
   * Does not match regular expression, case insensitive
   *
   * @example: `[Op.notIRegexp]: '^[h|a|t]'` becomes `!~* '^[h|a|t]'`
   */
  [Op.notIRegexp]?: WhereOperators<AttributeType>[typeof Op.regexp];

  /** @example: `[Op.match]: Sequelize.fn('to_tsquery', 'fat & rat')` becomes `@@ to_tsquery('fat & rat')` */
  [Op.match]?: AllowAnyAll<DynamicValues<AttributeType>>;

  /**
   * PG only
   *
   * Whether the range is strictly left of the other range.
   *
   * @example:
   * ```typescript
   * { rangeAttribute: { [Op.strictLeft]: [1, 2] } }
   * // results in
   * // "rangeAttribute" << [1, 2)
   * ```
   *
   * https://www.postgresql.org/docs/14/functions-range.html
   */
  [Op.strictLeft]?:
    | AttributeType extends Range<infer RangeType> ? Rangable<RangeType> : never
    | DynamicValues<AttributeType>;

  /**
   * PG only
   *
   * Whether the range is strictly right of the other range.
   *
   * @example:
   * ```typescript
   * { rangeAttribute: { [Op.strictRight]: [1, 2] } }
   * // results in
   * // "rangeAttribute" >> [1, 2)
   * ```
   *
   * https://www.postgresql.org/docs/14/functions-range.html
   */
  [Op.strictRight]?: WhereOperators<AttributeType>[typeof Op.strictLeft];

  /**
   * PG only
   *
   * Whether the range extends to the left of the other range.
   *
   * @example:
   * ```typescript
   * { rangeAttribute: { [Op.noExtendLeft]: [1, 2] } }
   * // results in
   * // "rangeAttribute" &> [1, 2)
   * ```
   *
   * https://www.postgresql.org/docs/14/functions-range.html
   */
  [Op.noExtendLeft]?: WhereOperators<AttributeType>[typeof Op.strictLeft];

  /**
   * PG only
   *
   * Whether the range extends to the right of the other range.
   *
   * @example:
   * ```typescript
   * { rangeAttribute: { [Op.noExtendRight]: [1, 2] } }
   * // results in
   * // "rangeAttribute" &< [1, 2)
   * ```
   *
   * https://www.postgresql.org/docs/14/functions-range.html
   */
  [Op.noExtendRight]?: WhereOperators<AttributeType>[typeof Op.strictLeft];

  /**
   * PG only
   *
   * Whether the two ranges are adjacent.
   *
   * @example:
   * ```typescript
   * { rangeAttribute: { [Op.adjacent]: [1, 2] } }
   * // results in
   * // "rangeAttribute" -|- [1, 2)
   * ```
   *
   * https://www.postgresql.org/docs/14/functions-range.html
   */
  [Op.adjacent]?: WhereOperators<AttributeType>[typeof Op.strictLeft];
}

/**
 * Example: `[Op.or]: [{a: 5}, {a: 6}]` becomes `(a = 5 OR a = 6)`
 *
 * @deprecated do not use me!
 */
// TODO [>6]: Remove me
export interface OrOperator<TAttributes = any> {
  [Op.or]: WhereOptions<TAttributes> | readonly WhereOptions<TAttributes>[] | WhereValue<TAttributes> | readonly WhereValue<TAttributes>[];
}

/**
 * Example: `[Op.and]: {a: 5}` becomes `AND (a = 5)`
 *
 * @deprecated do not use me!
 */
// TODO [>6]: Remove me
export interface AndOperator<TAttributes = any> {
  [Op.and]: WhereOptions<TAttributes> | readonly WhereOptions<TAttributes>[] | WhereValue<TAttributes> | readonly WhereValue<TAttributes>[];
}

/**
 * Where Geometry Options
 */
export interface WhereGeometryOptions {
  type: string;
  coordinates: readonly (number[] | number)[];
}

/**
 * Used for the right hand side of WhereAttributeHash.
 * WhereAttributeHash is in there for JSON columns.
 *
 * @deprecated do not use me
 */
// TODO [>6]: remove this
export type WhereValue<TAttributes = any> =
  | string
  | number
  | bigint
  | boolean
  | Date
  | Buffer
  | null
  | WhereAttributeHash<any> // for JSON columns
  | Col // reference another column
  | Fn
  | WhereGeometryOptions

/**
 * A hash of attributes to describe your search.
 *
 * Possible key values:
 *
 * - An attribute name: `{ id: 1 }`
 * - A nested attribute: `{ '$projects.id$': 1 }`
 * - A JSON key: `{ 'object.key': 1 }`
 * - A cast: `{ 'id::integer': 1 }`
 *
 * - A combination of the above: `{ '$join.attribute$.json.path::integer': 1 }`
 */
export type WhereAttributeHash<TAttributes = any> = {
  // support 'attribute' & '$attribute$'
  [AttributeName in keyof TAttributes as AttributeName extends string ? AttributeName | `$${AttributeName}$` : never]?: WhereAttributeHashValue<TAttributes[AttributeName]>;
} & {
  [AttributeName in keyof TAttributes as AttributeName extends string ?
    // support 'json.path', '$json$.path'
    | `${AttributeName}.${string}` | `$${AttributeName}$.${string}`
    // support 'attribute::cast', '$attribute$::cast', 'json.path::cast' & '$json$.path::cast'
    | `${AttributeName | `$${AttributeName}$` | `${AttributeName}.${string}` | `$${AttributeName}$.${string}`}::${string}`
  : never]?: WhereAttributeHashValue<any>;
} & {
  // support '$nested.attribute$', '$nested.attribute$::cast', '$nested.attribute$.json.path', & '$nested.attribute$.json.path::cast'
  // TODO [2022-05-26]: Remove this ts-ignore once we drop support for TS < 4.4
  // TypeScript < 4.4 does not support using a Template Literal Type as a key.
  //  note: this *must* be a ts-ignore, as it works in ts >= 4.4
  // @ts-ignore
  [attribute: `$${string}.${string}$` | `$${string}.${string}$::${string}` | `$${string}.${string}$.${string}` | `$${string}.${string}$.${string}::${string}`]: WhereAttributeHashValue<any>;
}

/**
 * Types that can be compared to an attribute in a WHERE context.
 */
export type WhereAttributeHashValue<AttributeType> =
  | AllowNotOrAndRecursive<
    // if the right-hand side is an array, it will be equal to Op.in
    // otherwise it will be equal to Op.eq
    // Exception: array attribtues always use Op.eq, never Op.in.
    | AttributeType extends any[]
      ? WhereOperators<AttributeType>[typeof Op.eq] | WhereOperators<AttributeType>
      : (
        | WhereOperators<AttributeType>[typeof Op.in]
        | WhereOperators<AttributeType>[typeof Op.eq]
        | WhereOperators<AttributeType>
      )
    >
  // TODO: this needs a simplified version just for JSON columns
  | WhereAttributeHash<any> // for JSON columns

/**
 * Through options for Include Options
 */
export interface IncludeThroughOptions extends Filterable<any>, Projectable {
  /**
   * The alias of the relation, in case the model you want to eagerly load is aliassed. For `hasOne` /
   * `belongsTo`, this should be the singular name, and for `hasMany`, it should be the plural
   */
  as?: string;

  /**
   * If true, only non-deleted records will be returned from the join table.
   * If false, both deleted and non-deleted records will be returned.
   * Only applies if through model is paranoid.
   */
  paranoid?: boolean;
}

/**
 * Options for eager-loading associated models, also allowing for all associations to be loaded at once
 */
export type Includeable = ModelType | Association | IncludeOptions | { all: true, nested?: true } | string;

/**
 * Complex include options
 */
export interface IncludeOptions extends Filterable<any>, Projectable, Paranoid {
  /**
   * Mark the include as duplicating, will prevent a subquery from being used.
   */
  duplicating?: boolean;

  /**
   * The model you want to eagerly load.
   * This option only works if this model is only associated once to the parent model of this query.
   * We recommend you use {@link IncludeOptions.association} instead.
   */
  model?: ModelType;

  /**
   * The alias of the relation, in case the model you want to eagerly load is aliased. For `hasOne` /
   * `belongsTo`, this should be the singular name, and for `hasMany`, it should be the plural.
   *
   * @deprecated using "as" is the same as using {@link IncludeOptions.association}
   *  because "as" is always the name of the association.
   */
  as?: string;

  /**
   * The association you want to eagerly load.
   * Either the name of the association, or one of the association objects that are available in {@link Model.associations}.
   *
   * This can be used instead of providing a model/as pair
   */
  association?: Association | string;

  /**
   * Custom `on` clause, overrides default.
   */
  on?: WhereOptions<any>;

  /**
   * Note that this converts the eager load to an inner join,
   * unless you explicitly set `required: false`
   */
  where?: WhereOptions<any>;

  /**
   * If true, converts to an inner join, which means that the parent model will only be loaded if it has any
   * matching children. True if `include.where` is set, false otherwise.
   */
  required?: boolean;

  /**
   * If true, converts to a right join if dialect support it. Ignored if `include.required` is true.
   */
  right?: boolean;

  /**
   * Limit include. Only available when setting `separate` to true.
   */
  limit?: Nullish<number>;

  /**
   * Run include in separate queries.
   */
  separate?: boolean;

  /**
   * Through Options
   */
  through?: IncludeThroughOptions;

  /**
   * Load further nested related models
   */
  include?: Includeable[];

  /**
   * Order include. Only available when setting `separate` to true.
   */
  order?: Order;

  /**
   * Use sub queries. This should only be used if you know for sure the query does not result in a cartesian product.
   */
  subQuery?: boolean;
}

type OrderItemAssociation = Association | ModelStatic<Model> | { model: ModelStatic<Model>; as: string } | string
type OrderItemColumn = string | Col | Fn | Literal
export type OrderItem =
  | string
  | Fn
  | Col
  | Literal
  | [OrderItemColumn, string]
  | [OrderItemAssociation, OrderItemColumn]
  | [OrderItemAssociation, OrderItemColumn, string]
  | [OrderItemAssociation, OrderItemAssociation, OrderItemColumn]
  | [OrderItemAssociation, OrderItemAssociation, OrderItemColumn, string]
  | [OrderItemAssociation, OrderItemAssociation, OrderItemAssociation, OrderItemColumn]
  | [OrderItemAssociation, OrderItemAssociation, OrderItemAssociation, OrderItemColumn, string]
  | [OrderItemAssociation, OrderItemAssociation, OrderItemAssociation, OrderItemAssociation, OrderItemColumn]
  | [OrderItemAssociation, OrderItemAssociation, OrderItemAssociation, OrderItemAssociation, OrderItemColumn, string]
export type Order = Fn | Col | Literal | OrderItem[];

/**
 * Please note if this is used the aliased property will not be available on the model instance
 * as a property but only via `instance.get('alias')`.
 */
export type ProjectionAlias = readonly [string | Literal | Fn | Col, string];

export type FindAttributeOptions =
  | (string | ProjectionAlias)[]
  | {
    exclude: string[];
    include?: (string | ProjectionAlias)[];
  }
  | {
    exclude?: string[];
    include: (string | ProjectionAlias)[];
  };

export interface IndexHint {
  type: IndexHints;
  values: string[];
}

export interface IndexHintable {
  /**
   * MySQL only.
   */
  indexHints?: IndexHint[];
}

/**
 * Options that are passed to any model creating a SELECT query
 *
 * A hash of options to describe the scope of the search
 */
export interface FindOptions<TAttributes = any>
  extends QueryOptions, Filterable<TAttributes>, Projectable, Paranoid, IndexHintable
{
  /**
   * A list of associations to eagerly load using a left join (a single association is also supported). Supported is either
   * `{ include: Model1 }`, `{ include: [ Model1, Model2, ...]}`, `{ include: [{ model: Model1, as: 'Alias' }]}` or
   * `{ include: [{ all: true }]}`.
   * If your association are set up with an `as` (eg. `X.hasMany(Y, { as: 'Z }`, you need to specify Z in
   * the as attribute when eager loading Y).
   */
  include?: Includeable | Includeable[];

  /**
   * Specifies an ordering. If a string is provided, it will be escaped. Using an array, you can provide
   * several columns / functions to order by. Each element can be further wrapped in a two-element array. The
   * first element is the column / function to order by, the second is the direction. For example:
   * `order: [['name', 'DESC']]`. In this way the column will be escaped, but the direction will not.
   */
  order?: Order;

  /**
   * GROUP BY in sql
   */
  group?: GroupOption;

  /**
   * Limits how many items will be retrieved by the operation.
   *
   * If `limit` and `include` are used together, Sequelize will turn the `subQuery` option on by default.
   * This is done to ensure that `limit` only impacts the Model on the same level as the `limit` option.
   *
   * You can disable this behavior by explicitly setting `subQuery: false`, however `limit` will then
   * affect the total count of returned values, including eager-loaded associations, instead of just one table.
   *
   * @example
   * // in the following query, `limit` only affects the "User" model.
   * // This will return 2 users, each including all of their projects.
   * User.findAll({
   *   limit: 2,
   *   include: [User.associations.projects],
   * });
   *
   * @example
   * // in the following query, `limit` affects the total number of returned values, eager-loaded associations included.
   * // This may return 2 users, each with one project,
   * //  or 1 user with 2 projects.
   * User.findAll({
   *   limit: 2,
   *   include: [User.associations.projects],
   *   subQuery: false,
   * });
   */
  limit?: Nullish<number>;

  // TODO: document this - this is an undocumented property but it exists and there are tests for it.
  groupedLimit?: unknown;

  /**
   * Skip the results;
   */
  offset?: number;

  /**
   * Lock the selected rows. Possible options are transaction.LOCK.UPDATE and transaction.LOCK.SHARE.
   * Postgres also supports transaction.LOCK.KEY_SHARE, transaction.LOCK.NO_KEY_UPDATE and specific model
   * locks with joins. See [transaction.LOCK for an example](transaction#lock)
   */
  lock?:
  | LOCK
  | { level: LOCK; of: ModelStatic<Model> }
  | boolean;
  /**
   * Skip locked rows. Only supported in Postgres.
   */
  skipLocked?: boolean;

  /**
   * Return raw result. See sequelize.query for more information.
   */
  raw?: boolean;

  /**
   * Select group rows after groups and aggregates are computed.
   */
  having?: WhereOptions<any>;

  /**
   * Use sub queries (internal).
   *
   * If unspecified, this will `true` by default if `limit` is specified, and `false` otherwise.
   * See {@link FindOptions#limit} for more information.
   */
  subQuery?: boolean;

  /**
   * Throws an error if the query would return 0 results.
   */
  rejectOnEmpty?: boolean | Error;
}

export interface NonNullFindOptions<TAttributes = any> extends FindOptions<TAttributes> {
  /**
   * Throw if nothing was found.
   */
  rejectOnEmpty: true | Error;
}

/**
 * Options for Model.count method
 */
export interface CountOptions<TAttributes = any>
  extends Logging, Transactionable, Filterable<TAttributes>, Projectable, Paranoid, Poolable
{
  /**
   * Include options. See `find` for details
   */
  include?: Includeable | Includeable[];

  /**
   * Apply COUNT(DISTINCT(col))
   */
  distinct?: boolean;

  /**
   * GROUP BY in sql
   * Used in conjunction with `attributes`.
   *
   * @see Projectable
   */
  group?: GroupOption;

  /**
   * The column to aggregate on.
   */
  col?: string;
}

/**
 * Options for Model.count when GROUP BY is used
 */
export type CountWithOptions<TAttributes = any> = SetRequired<CountOptions<TAttributes>, 'group'>

export interface FindAndCountOptions<TAttributes = any> extends CountOptions<TAttributes>, FindOptions<TAttributes> { }

export interface GroupedCountResultItem {
  [key: string]: unknown // projected attributes
  count: number // the count for each group
}

/**
 * Options for Model.build method
 */
export interface BuildOptions {
  /**
   * If set to true, values will ignore field and virtual setters.
   */
  raw?: boolean;

  /**
   * Is this record new
   */
  isNewRecord?: boolean;

  /**
   * An array of include options. A single option is also supported - Used to build prefetched/included model instances. See `set`
   *
   * TODO: See set
   */
  include?: Includeable | Includeable[];
}

export interface Silent {
  /**
   * If true, the updatedAt timestamp will not be updated.
   *
   * @default false
   */
  silent?: boolean;
}

/**
 * Options for Model.create method
 */
export interface CreateOptions<TAttributes = any> extends BuildOptions, Logging, Silent, Transactionable, Hookable {
  /**
   * If set, only columns matching those in fields will be saved
   */
  fields?: (keyof TAttributes)[];

  /**
   * dialect specific ON CONFLICT DO NOTHING / INSERT IGNORE
   */
  ignoreDuplicates?: boolean;

  /**
   * Return the affected rows (only for postgres)
   */
  returning?: boolean | (keyof TAttributes)[];

  /**
   * If false, validations won't be run.
   *
   * @default true
   */
  validate?: boolean;

}

export interface Hookable {

  /**
   * If `false` the applicable hooks will not be called.
   * The default value depends on the context.
   */
  hooks?: boolean
}

/**
 * Options for Model.findOrCreate method
 */
export interface FindOrCreateOptions<TAttributes = any, TCreationAttributes = TAttributes>
  extends FindOptions<TAttributes>, CreateOptions<TAttributes>
{
  /**
   * Default values to use if building a new instance
   */
  defaults?: TCreationAttributes;
}

/**
 * Options for Model.findOrBuild method
 */
export interface FindOrBuildOptions<TAttributes = any, TCreationAttributes = TAttributes>
  extends FindOptions<TAttributes>, BuildOptions
{
  /**
   * Default values to use if building a new instance
   */
  defaults?: TCreationAttributes;
}

/**
 * Options for Model.upsert method
 */
export interface UpsertOptions<TAttributes = any> extends Logging, Transactionable, SearchPathable, Hookable {
  /**
   * The fields to insert / update. Defaults to all fields
   */
  fields?: (keyof TAttributes)[];

  /**
   * Return the affected rows (only for postgres)
   */
  returning?: boolean | (keyof TAttributes)[];

  /**
   * Run validations before the row is inserted
   */
  validate?: boolean;
  /**
   * Optional override for the conflict fields in the ON CONFLICT part of the query.
   * Only supported in Postgres >= 9.5 and SQLite >= 3.24.0
   */
   conflictFields?: (keyof TAttributes)[];
}

/**
 * Options for Model.bulkCreate method
 */
export interface BulkCreateOptions<TAttributes = any> extends Logging, Transactionable, Hookable, SearchPathable {
  /**
   * Fields to insert (defaults to all fields)
   */
  fields?: (keyof TAttributes)[];

  /**
   * Should each row be subject to validation before it is inserted. The whole insert will fail if one row
   * fails validation
   */
  validate?: boolean;

  /**
   * Run before / after create hooks for each individual Instance? BulkCreate hooks will still be run if
   * options.hooks is true.
   */
  individualHooks?: boolean;

  /**
   * Ignore duplicate values for primary keys?
   *
   * @default false
   */
  ignoreDuplicates?: boolean;

  /**
   * Fields to update if row key already exists (on duplicate key update)? (only supported by MySQL,
   * MariaDB, SQLite >= 3.24.0 & Postgres >= 9.5).
   */
  updateOnDuplicate?: (keyof TAttributes)[];

  /**
   * Include options. See `find` for details
   */
  include?: Includeable | Includeable[];

  /**
   * Return all columns or only the specified columns for the affected rows (only for postgres)
   */
  returning?: boolean | (keyof TAttributes)[];
}

/**
 * The options passed to Model.destroy in addition to truncate
 */
export interface TruncateOptions<TAttributes = any> extends Logging, Transactionable, Filterable<TAttributes>, Hookable {
  /**
   * Only used in conjuction with TRUNCATE. Truncates  all tables that have foreign-key references to the
   * named table, or to any tables added to the group due to CASCADE.
   *
   * @default false;
   */
  cascade?: boolean;

  /**
   * If set to true, destroy will SELECT all records matching the where parameter and will execute before /
   * after destroy hooks on each row
   */
  individualHooks?: boolean;

  /**
   * How many rows to delete
   */
  limit?: Nullish<number>;

  /**
   * Delete instead of setting deletedAt to current timestamp (only applicable if `paranoid` is enabled)
   */
  force?: boolean;

  /**
   * Only used in conjunction with `truncate`.
   * Automatically restart sequences owned by columns of the truncated table
   */
  restartIdentity?: boolean;
}

/**
 * Options used for Model.destroy
 */
export interface DestroyOptions<TAttributes = any> extends TruncateOptions<TAttributes> {
  /**
   * If set to true, dialects that support it will use TRUNCATE instead of DELETE FROM. If a table is
   * truncated the where and limit options are ignored
   */
  truncate?: boolean;
}

/**
 * Options for Model.restore
 */
export interface RestoreOptions<TAttributes = any> extends Logging, Transactionable, Filterable<TAttributes>, Hookable {

  /**
   * If set to true, restore will find all records within the where parameter and will execute before / after
   * bulkRestore hooks on each row
   */
  individualHooks?: boolean;

  /**
   * How many rows to undelete
   */
  limit?: Nullish<number>;
}

/**
 * Options used for Model.update
 */
export interface UpdateOptions<TAttributes = any> extends Logging, Transactionable, Paranoid, Hookable {
  /**
   * Options to describe the scope of the search.
   */
  where: WhereOptions<TAttributes>;

  /**
   * Fields to update (defaults to all fields)
   */
  fields?: (keyof TAttributes)[];

  /**
   * Should each row be subject to validation before it is inserted. The whole insert will fail if one row
   * fails validation.
   *
   * @default true
   */
  validate?: boolean;

  /**
   * Whether or not to update the side effects of any virtual setters.
   *
   * @default true
   */
  sideEffects?: boolean;

  /**
   * Run before / after update hooks?. If true, this will execute a SELECT followed by individual UPDATEs.
   * A select is needed, because the row data needs to be passed to the hooks
   *
   * @default false
   */
  individualHooks?: boolean;

  /**
   * Return the affected rows (only for postgres)
   */
  returning?: boolean | (keyof TAttributes)[];

  /**
   * How many rows to update (only for mysql and mariadb)
   */
  limit?: Nullish<number>;

  /**
   * If true, the updatedAt timestamp will not be updated.
   */
  silent?: boolean;
}

/**
 * Used by {@link Model.update}
 */
export type UpdateValues<M extends Model> = {
  [key in keyof Attributes<M>]?: Attributes<M>[key] | Fn | Col | Literal;
};

/**
 * Options used for Model.aggregate
 */
export interface AggregateOptions<T extends DataType | unknown, TAttributes = any>
  extends QueryOptions, Filterable<TAttributes>, Paranoid
{
  /**
   * The type of the result. If `field` is a field in this Model, the default will be the type of that field,
   * otherwise defaults to float.
   */
  dataType?: string | T;

  /**
   * Applies DISTINCT to the field being aggregated over
   */
  distinct?: boolean;
}

// instance

/**
 * Options used for Instance.increment method
 */
export interface IncrementDecrementOptions<TAttributes = any>
  extends Logging, Transactionable, Silent, SearchPathable, Filterable<TAttributes> { }

/**
 * Options used for Instance.increment method
 */
export interface IncrementDecrementOptionsWithBy<TAttributes = any> extends IncrementDecrementOptions<TAttributes> {
  /**
   * The number to increment by
   *
   * @default 1
   */
  by?: number;
}

/**
 * Options used for Instance.restore method
 */
export interface InstanceRestoreOptions extends Logging, Transactionable { }

/**
 * Options used for Instance.destroy method
 */
export interface InstanceDestroyOptions extends Logging, Transactionable, Hookable {
  /**
   * If set to true, paranoid models will actually be deleted
   */
  force?: boolean;
}

/**
 * Options used for Instance.update method
 */
export interface InstanceUpdateOptions<TAttributes = any> extends
  SaveOptions<TAttributes>, SetOptions, Filterable<TAttributes> { }

/**
 * Options used for Instance.set method
 */
export interface SetOptions {
  /**
   * If set to true, field and virtual setters will be ignored
   */
  raw?: boolean;

  /**
   * Clear all previously set data values
   */
  reset?: boolean;
}

/**
 * Options used for Instance.save method
 */
export interface SaveOptions<TAttributes = any> extends Logging, Transactionable, Silent, Hookable {
  /**
   * An optional array of strings, representing database columns. If fields is provided, only those columns
   * will be validated and saved.
   */
  fields?: (keyof TAttributes)[];

  /**
   * If false, validations won't be run.
   *
   * @default true
   */
  validate?: boolean;

  /**
   * A flag that defines if null values should be passed as values or not.
   *
   * @default false
   */
  omitNull?: boolean;

  association?: boolean;
}

/**
 * Model validations, allow you to specify format/content/inheritance validations for each attribute of the
 * model.
 *
 * Validations are automatically run on create, update and save. You can also call validate() to manually
 * validate an instance.
 *
 * The validations are implemented by validator.js.
 */
export interface ModelValidateOptions {
  /**
   * - `{ is: ['^[a-z]+$','i'] }` will only allow letters
   * - `{ is: /^[a-z]+$/i }` also only allows letters
   */
  is?: string | readonly (string | RegExp)[] | RegExp | { msg: string; args: string | readonly (string | RegExp)[] | RegExp };

  /**
   * - `{ not: ['[a-z]','i'] }` will not allow letters
   */
  not?: string | readonly (string | RegExp)[] | RegExp | { msg: string; args: string | readonly (string | RegExp)[] | RegExp };

  /**
   * checks for email format (foo@bar.com)
   */
  isEmail?: boolean | { msg: string };

  /**
   * checks for url format (http://foo.com)
   */
  isUrl?: boolean | { msg: string };

  /**
   * checks for IPv4 (129.89.23.1) or IPv6 format
   */
  isIP?: boolean | { msg: string };

  /**
   * checks for IPv4 (129.89.23.1)
   */
  isIPv4?: boolean | { msg: string };

  /**
   * checks for IPv6 format
   */
  isIPv6?: boolean | { msg: string };

  /**
   * will only allow letters
   */
  isAlpha?: boolean | { msg: string };

  /**
   * will only allow alphanumeric characters, so "_abc" will fail
   */
  isAlphanumeric?: boolean | { msg: string };

  /**
   * will only allow numbers
   */
  isNumeric?: boolean | { msg: string };

  /**
   * checks for valid integers
   */
  isInt?: boolean | { msg: string };

  /**
   * checks for valid floating point numbers
   */
  isFloat?: boolean | { msg: string };

  /**
   * checks for any numbers
   */
  isDecimal?: boolean | { msg: string };

  /**
   * checks for lowercase
   */
  isLowercase?: boolean | { msg: string };

  /**
   * checks for uppercase
   */
  isUppercase?: boolean | { msg: string };

  /**
   * won't allow null
   */
  notNull?: boolean | { msg: string };

  /**
   * only allows null
   */
  isNull?: boolean | { msg: string };

  /**
   * don't allow empty strings
   */
  notEmpty?: boolean | { msg: string };

  /**
   * only allow a specific value
   */
  equals?: string | { msg: string };

  /**
   * force specific substrings
   */
  contains?: string | { msg: string };

  /**
   * check the value is not one of these
   */
  notIn?: ReadonlyArray<readonly any[]> | { msg: string; args: ReadonlyArray<readonly any[]> };

  /**
   * check the value is one of these
   */
  isIn?: ReadonlyArray<readonly any[]> | { msg: string; args: ReadonlyArray<readonly any[]> };

  /**
   * don't allow specific substrings
   */
  notContains?: readonly string[] | string | { msg: string; args: readonly string[] | string };

  /**
   * only allow values with length between 2 and 10
   */
  len?: readonly [number, number] | { msg: string; args: readonly [number, number] };

  /**
   * only allow uuids
   */
  isUUID?: number | { msg: string; args: number };

  /**
   * only allow date strings
   */
  isDate?: boolean | { msg: string; args: boolean };

  /**
   * only allow date strings after a specific date
   */
  isAfter?: string | { msg: string; args: string };

  /**
   * only allow date strings before a specific date
   */
  isBefore?: string | { msg: string; args: string };

  /**
   * only allow values
   */
  max?: number | { msg: string; args: readonly [number] };

  /**
   * only allow values >= 23
   */
  min?: number | { msg: string; args: readonly [number] };

  /**
   * only allow arrays
   */
  isArray?: boolean | { msg: string; args: boolean };

  /**
   * check for valid credit card numbers
   */
  isCreditCard?: boolean | { msg: string; args: boolean };

  // TODO: Enforce 'rest' indexes to have type `(value: unknown) => boolean`
  // Blocked by: https://github.com/microsoft/TypeScript/issues/7765
  /**
   * Custom validations are also possible
   */
  [name: string]: unknown;
}

/**
 * Interface for indexes property in InitOptions
 */
export type ModelIndexesOptions = IndexesOptions

/**
 * Interface for name property in InitOptions
 */
export interface ModelNameOptions {
  /**
   * Singular model name
   */
  singular?: string;

  /**
   * Plural model name
   */
  plural?: string;
}

export type BuiltModelName = Required<ModelNameOptions>;

/**
 * Interface for getterMethods in InitOptions
 */
export interface ModelGetterOptions<M extends Model = Model> {
  [name: string]: (this: M) => unknown;
}

/**
 * Interface for setterMethods in InitOptions
 */
export interface ModelSetterOptions<M extends Model = Model> {
  [name: string]: (this: M, val: any) => void;
}

/**
 * Interface for Define Scope Options
 */
export interface ModelScopeOptions<TAttributes = any> {
  /**
   * Name of the scope and it's query
   */
  [scopeName: string]: FindOptions<TAttributes> | ((...args: readonly any[]) => FindOptions<TAttributes>);
}

/**
 * General column options
 */
export interface ColumnOptions {
  /**
   * If false, the column will have a NOT NULL constraint, and a not null validation will be run before an
   * instance is saved.
   *
   * @default true
   */
  allowNull?: boolean;

  /**
   *  If set, sequelize will map the attribute name to a different name in the database
   */
  field?: string;

  /**
   * A literal default value, a JavaScript function, or an SQL function (see `sequelize.fn`)
   */
  defaultValue?: unknown;
}

/**
 * References options for the column's attributes
 */
export interface ModelAttributeColumnReferencesOptions {
  /**
   * If this column references another table, provide it here as a Model, or a string
   */
  model?: TableName | ModelType;

  /**
   * The column of the foreign table that this column references
   */
  key?: string;

  /**
   * When to check for the foreign key constraint
   *
   * PostgreSQL only
   */
  deferrable?: Deferrable;
}

/**
 * Column options for the model schema attributes
 */
export interface ModelAttributeColumnOptions<M extends Model = Model> extends ColumnOptions {
  /**
   * A string or a data type
   */
  type: DataType;

  /**
   * If true, the column will get a unique constraint. If a string is provided, the column will be part of a
   * composite unique index. If multiple columns have the same string, they will be part of the same unique
   * index
   */
  unique?: boolean | string | { name: string; msg: string };

  /**
   * Primary key flag
   */
  primaryKey?: boolean;

  /**
   * Is this field an auto increment field
   */
  autoIncrement?: boolean;

  /**
   * If this field is a Postgres auto increment field, use Postgres `GENERATED BY DEFAULT AS IDENTITY` instead of `SERIAL`. Postgres 10+ only.
   */
  autoIncrementIdentity?: boolean;

  /**
   * Comment for the database
   */
  comment?: string;

  /**
   * An object with reference configurations or the column name as string
   */
  references?: string | ModelAttributeColumnReferencesOptions;

  /**
   * What should happen when the referenced key is updated. One of CASCADE, RESTRICT, SET DEFAULT, SET NULL or
   * NO ACTION
   */
  onUpdate?: string;

  /**
   * What should happen when the referenced key is deleted. One of CASCADE, RESTRICT, SET DEFAULT, SET NULL or
   * NO ACTION
   */
  onDelete?: string;


  /**
   * An object of validations to execute for this column every time the model is saved. Can be either the
   * name of a validation provided by validator.js, a validation function provided by extending validator.js
   * (see the
   * `DAOValidator` property for more details), or a custom validation function. Custom validation functions
   * are called with the value of the field, and can possibly take a second callback argument, to signal that
   * they are asynchronous. If the validator is sync, it should throw in the case of a failed validation, it
   * it is async, the callback should be called with the error text.
   */
  validate?: ModelValidateOptions;

  /**
   * Usage in object notation
   *
   * ```js
   * class MyModel extends Model {}
   * MyModel.init({
   *   states: {
   *     type:   Sequelize.ENUM,
   *     values: ['active', 'pending', 'deleted']
   *   }
   * }, { sequelize })
   * ```
   */
  values?: readonly string[];

  /**
   * Provide a custom getter for this column. Use `this.getDataValue(String)` to manipulate the underlying
   * values.
   */
  get?(this: M): unknown;

  /**
   * Provide a custom setter for this column. Use `this.setDataValue(String, Value)` to manipulate the
   * underlying values.
   */
  set?(this: M, val: unknown): void;

  /**
   * This attribute was added by sequelize. Do not use!
   *
   * @private
   * @internal
   */
  _autoGenerated?: boolean;
}

export interface BuiltModelAttributeColumOptions<M extends Model = Model> extends ModelAttributeColumnOptions {
  /**
   * The name of the attribute (JS side).
   */
  fieldName: string;
}

/**
 * Interface for Attributes provided for all columns in a model
 */
export type ModelAttributes<M extends Model = Model, TAttributes = any> = {
  /**
   * The description of a database column
   */
  [name in keyof TAttributes]: DataType | ModelAttributeColumnOptions<M>;
}

/**
 * Possible types for primary keys
 */
export type Identifier = number | string | Buffer;

/**
 * Options for model definition
 */
export interface ModelOptions<M extends Model = Model> {
  /**
   * Define the default search scope to use for this model. Scopes have the same form as the options passed to
   * find / findAll.
   */
  defaultScope?: FindOptions<Attributes<M>>;

  /**
   * More scopes, defined in the same way as defaultScope above. See `Model.scope` for more information about
   * how scopes are defined, and what you can do with them
   */
  scopes?: ModelScopeOptions<Attributes<M>>;

  /**
   * Don't persits null values. This means that all columns with null values will not be saved.
   */
  omitNull?: boolean;

  /**
   * Adds createdAt and updatedAt timestamps to the model. Default true.
   */
  timestamps?: boolean;

  /**
   * Calling destroy will not delete the model, but instead set a deletedAt timestamp if this is true. Needs
   * timestamps=true to work. Default false.
   */
  paranoid?: boolean;

  /**
   * Converts all camelCased columns to underscored if true. Default false.
   */
  underscored?: boolean;

  /**
   * Indicates if the model's table has a trigger associated with it. Default false.
   */
  hasTrigger?: boolean;

  /**
   * If freezeTableName is true, sequelize will not try to alter the DAO name to get the table name.
   * Otherwise, the dao name will be pluralized. Default false.
   */
  freezeTableName?: boolean;

  /**
   * An object with two attributes, `singular` and `plural`, which are used when this model is associated to
   * others.
   */
  name?: ModelNameOptions;

  /**
   * Set name of the model. By default its same as Class name.
   */
  modelName?: string;

  /**
   * Indexes for the provided database table
   */
  indexes?: readonly ModelIndexesOptions[];

  /**
   * Override the name of the createdAt column if a string is provided, or disable it if false. Timestamps
   * must be true. Not affected by underscored setting.
   */
  createdAt?: string | boolean;

  /**
   * Override the name of the deletedAt column if a string is provided, or disable it if false. Timestamps
   * must be true. Not affected by underscored setting.
   */
  deletedAt?: string | boolean;

  /**
   * Override the name of the updatedAt column if a string is provided, or disable it if false. Timestamps
   * must be true. Not affected by underscored setting.
   */
  updatedAt?: string | boolean;

  /**
   * @default pluralized model name, unless freezeTableName is true, in which case it uses model name
   * verbatim
   */
  tableName?: string;

  schema?: string;

  /**
   * You can also change the database engine, e.g. to MyISAM. InnoDB is the default.
   */
  engine?: string;

  charset?: string;

  /**
   * Finaly you can specify a comment for the table in MySQL and PG
   */
  comment?: string;

  collate?: string;

  /**
   * Set the initial AUTO_INCREMENT value for the table in MySQL.
   */
  initialAutoIncrement?: string;

  /**
   * An object of hook function that are called before and after certain lifecycle events.
   * See Hooks for more information about hook
   * functions and their signatures. Each property can either be a function, or an array of functions.
   */
  hooks?: Partial<ModelHooks<M, Attributes<M>>>;

  /**
   * An object of model wide validations. Validations have access to all model values via `this`. If the
   * validator function takes an argument, it is asumed to be async, and is called with a callback that
   * accepts an optional error.
   */
  validate?: ModelValidateOptions;

  /**
   * Allows defining additional setters that will be available on model instances.
   */
  setterMethods?: ModelSetterOptions<M>;

  /**
   * Allows defining additional getters that will be available on model instances.
   */
  getterMethods?: ModelGetterOptions<M>;

  /**
   * Enable optimistic locking.
   * When enabled, sequelize will add a version count attribute to the model and throw an
   * OptimisticLockingError error when stale instances are saved.
   * - If string: Uses the named attribute.
   * - If boolean: Uses `version`.
   *
   * @default false
   */
  version?: boolean | string;
}

/**
 * Options passed to [[Model.init]]
 */
export interface InitOptions<M extends Model = Model> extends ModelOptions<M> {
  /**
   * The sequelize connection. Required ATM.
   */
  sequelize: Sequelize;
}

/**
 * AddScope Options for Model.addScope
 */
export interface AddScopeOptions {
  /**
   * If a scope of the same name already exists, should it be overwritten?
   */
  override: boolean;
}

export abstract class Model<TModelAttributes extends {} = any, TCreationAttributes extends {} = TModelAttributes>
  extends Hooks<Model<TModelAttributes, TCreationAttributes>, TModelAttributes, TCreationAttributes>
{
  /**
   * A dummy variable that doesn't exist on the real object. This exists so
   * Typescript can infer the type of the attributes in static functions. Don't
   * try to access this!
   *
   * Before using these, I'd tried typing out the functions without them, but
   * Typescript fails to infer `TAttributes` in signatures like the below.
   *
   * ```ts
   * public static findOne<M extends Model<TAttributes>, TAttributes>(
   *   this: { new(): M },
   *   options: NonNullFindOptions<TAttributes>
   * ): Promise<M>;
   * ```
   *
   * @deprecated This property will become a Symbol in v7 to prevent collisions.
   * Use Attributes<Model> instead of this property to be forward-compatible.
   */
  _attributes: TModelAttributes; // TODO [>6]: make this a non-exported symbol (same as the one in hooks.d.ts)

  /**
   * A similar dummy variable that doesn't exist on the real object. Do not
   * try to access this in real code.
   *
   * @deprecated This property will become a Symbol in v7 to prevent collisions.
   * Use CreationAttributes<Model> instead of this property to be forward-compatible.
   */
  _creationAttributes: TCreationAttributes; // TODO [>6]: make this a non-exported symbol (same as the one in hooks.d.ts)

  /** The name of the database table */
  public static readonly tableName: string;

  /**
   * The name of the primary key attribute (on the JS side).
   *
   * @deprecated use {@link Model.primaryKeyAttributes}.
   */
  public static readonly primaryKeyAttribute: string;

  /**
   * The column name of the primary key.
   *
   * @deprecated don't use this. It doesn't work with composite PKs. It may be removed in the future to reduce duplication.
   */
  public static readonly primaryKeyField: string;

  /**
   * The name of the primary key attributes
   */
  public static readonly primaryKeyAttributes: readonly string[];

  /**
   * An object hash from alias to association object
   */
  public static readonly associations: {
    [key: string]: Association;
  };

  /**
   * The options that the model was initialized with
   */
  public static readonly options: Omit<InitOptions, 'name'> & {
    name: Required<PartlyRequired<InitOptions, 'name'>['name']>,
  };

  // TODO [>7]: Remove `rawAttributes` in v8
  /**
   * The attributes of the model.
   *
   * @deprecated use {@link Model.getAttributes} for better typings.
   */
  public static readonly rawAttributes: { [attribute: string]: BuiltModelAttributeColumOptions };

  /**
   * Returns the attributes of the model
   */
  public static getAttributes<M extends Model>(this: ModelStatic<M>): {
    readonly [Key in keyof Attributes<M>]: BuiltModelAttributeColumOptions
  };

  /**
   * Like {@link Model.rawAttributes}, but only includes attributes that are part of the Primary Key.
   */
  public static readonly primaryKeys: { [attribute: string]: BuiltModelAttributeColumOptions };

  /**
   * Reference to the sequelize instance the model was initialized with
   */
  public static readonly sequelize?: Sequelize;

  /**
   * Initialize a model, representing a table in the DB, with attributes and options.
   *
   * The table columns are define by the hash that is given as the second argument. Each attribute of the hash represents a column. A short table definition might look like this:
   *
   * ```js
   * Project.init({
   *   columnA: {
   *     type: Sequelize.BOOLEAN,
   *     validate: {
   *       is: ['[a-z]','i'],        // will only allow letters
   *       max: 23,                  // only allow values <= 23
   *       isIn: {
   *         args: [['en', 'zh']],
   *         msg: "Must be English or Chinese"
   *       }
   *     },
   *     field: 'column_a'
   *     // Other attributes here
   *   },
   *   columnB: Sequelize.STRING,
   *   columnC: 'MY VERY OWN COLUMN TYPE'
   * }, {sequelize})
   *
   * sequelize.models.modelName // The model will now be available in models under the class name
   * ```
   *
   * As shown above, column definitions can be either strings, a reference to one of the datatypes that are predefined on the Sequelize constructor, or an object that allows you to specify both the type of the column, and other attributes such as default values, foreign key constraints and custom setters and getters.
   *
   * For a list of possible data types, see https://sequelize.org/docs/v7/other-topics/other-data-types
   *
   * For more about getters and setters, see https://sequelize.org/docs/v7/core-concepts/getters-setters-virtuals/
   *
   * For more about instance and class methods, see https://sequelize.org/docs/v7/core-concepts/model-basics/#taking-advantage-of-models-being-classes
   *
   * For more about validation, see https://sequelize.org/docs/v7/core-concepts/validations-and-constraints/
   *
   * @param attributes
   *  An object, where each attribute is a column of the table. Each column can be either a DataType, a
   *  string or a type-description object, with the properties described below:
   * @param options These options are merged with the default define options provided to the Sequelize constructor
   * @returns Return the initialized model
   */
  public static init<MS extends ModelStatic<Model>, M extends InstanceType<MS>>(
    this: MS,
    attributes: ModelAttributes<
      M,
      // 'foreign keys' are optional in Model.init as they are added by association declaration methods
      Optional<Attributes<M>, BrandedKeysOf<Attributes<M>, typeof ForeignKeyBrand>>
    >,
    options: InitOptions<M>
  ): MS;

  /**
   * Checks whether an association with this name has already been registered.
   *
   * @param {string} alias
   * @return {boolean}
   */
  static hasAlias(alias: string): boolean;

  /**
   * Returns all associations for which the target matches the parameter.
   */
  static getAssociations<S extends Model, T extends Model>(this: ModelStatic<S>, target: ModelStatic<T>): Association<S, T>[];

  /**
   * Returns the association for which the target matches the 'target' parameter, and the alias ("as") matches the 'alias' parameter
   *
   * Throws if no such association were found.
   */
  static getAssociationWithModel<S extends Model, T extends Model>(this: ModelStatic<S>, target: ModelStatic<T>, alias: string): Association<S, T>;

  /**
   * Refreshes the Model's attribute definition.
   */
  static refreshAttributes(): void;

  /**
   * Remove attribute from model definition
   * Only use if you know what you're doing.
   *
   * @param attribute
   */
  public static removeAttribute(attribute: string): void;

  /**
   * Merges new attributes with the existing ones.
   * Only use if you know what you're doing.
   *
   * Warning: Attributes are not replaced, they are merged.
   * The existing configuration for an attribute takes priority over the new configuration.
   *
   * @param newAttributes
   */
  public static mergeAttributesDefault(newAttributes: { [key: string]: ModelAttributeColumnOptions }): BuiltModelAttributeColumOptions;

  /**
   * Merges new attributes with the existing ones.
   * Only use if you know what you're doing.
   *
   * Warning: Attributes are not replaced, they are merged.
   * The new configuration for an attribute takes priority over the existing configuration.
   *
   * @param newAttributes
   */
  public static mergeAttributesOverwrite(newAttributes: { [key: string]: ModelAttributeColumnOptions}): BuiltModelAttributeColumOptions;

  /**
   * Sync this Model to the DB, that is create the table. Upon success, the callback will be called with the
   * model instance (this)
   */
  public static sync<M extends Model>(options?: SyncOptions): Promise<M>;

  /**
   * Drop the table represented by this Model
   *
   * @param options
   */
  public static drop(options?: DropOptions): Promise<void>;

  /**
   * Apply a schema to this model. For postgres, this will actually place the schema in front of the table
   * name
   * - `"schema"."tableName"`, while the schema will be prepended to the table name for mysql and
   * sqlite - `'schema.tablename'`.
   *
   * @param schema The name of the schema
   * @param options - either {@link SchemaOptions} or a string, the later is equivalent to setting {@link SchemaOptions.schemaDelimiter}.
   */
  public static withSchema<M extends Model>(
<<<<<<< HEAD
=======
    this: ModelStatic<M>,
    schema: string,
    options?: SchemaOptions
  ): ModelCtor<M>;

  /**
   * @deprecated this method has been renamed to {@link Model.withSchema} to emphasise the fact that this method
   *  does not mutate the model and instead returns a new one.
   */
  public static schema<M extends Model>(
>>>>>>> 338766b3
    this: ModelStatic<M>,
    schema: string,
    options?: SchemaOptions
  ): ModelCtor<M>;

  /**
   * @deprecated this method has been renamed to {@link Model.withSchema} to emphasise the fact that this method
   *  does not mutate the model and instead returns a new one.
   */
  public static schema<M extends Model>(
    this: ModelStatic<M>,
    schema: string,
    options?: SchemaOptions | string
  ): ModelCtor<M>;

  /**
   * Get the tablename of the model, taking schema into account. The method will return The name as a string
   * if the model has no schema, or an object with `tableName`, `schema` and `delimiter` properties.
   *
   * @param options The hash of options from any query. You can use one model to access tables with matching
   *     schemas by overriding `getTableName` and using custom key/values to alter the name of the table.
   *     (eg.
   *     subscribers_1, subscribers_2)
   */
  public static getTableName(): string | {
    tableName: string;
    schema: string;
    delimiter: string;
  };

  /**
   * Apply a scope created in `define` to the model. First let's look at how to create scopes:
   * ```js
   * class MyModel extends Model {}
   * MyModel.init(attributes, {
   *   defaultScope: {
   *     where: {
   *       username: 'dan'
   *     },
   *     limit: 12
   *   },
   *   scopes: {
   *     isALie: {
   *       where: {
   *         stuff: 'cake'
   *       }
   *     },
   *     complexFunction(email, accessLevel) {
   *       return {
   *         where: {
   *           email: {
   *             [Op.like]: email
   *           },
   *           accesss_level {
   *             [Op.gte]: accessLevel
   *           }
   *         }
   *       }
   *     }
   *   },
   *   sequelize,
   * })
   * ```
   * Now, since you defined a default scope, every time you do Model.find, the default scope is appended to
   * your query. Here's a couple of examples:
   * ```js
   * Model.findAll() // WHERE username = 'dan'
   * Model.findAll({ where: { age: { gt: 12 } } }) // WHERE age > 12 AND username = 'dan'
   * ```
   *
   * To invoke scope functions you can do:
   * ```js
   * Model.scope({ method: ['complexFunction' 'dan@sequelize.com', 42]}).findAll()
   * // WHERE email like 'dan@sequelize.com%' AND access_level >= 42
   * ```
   *
   * @returns Model A reference to the model, with the scope(s) applied. Calling scope again on the returned
   *  model will clear the previous scope.
   */
  public static withScope<M extends Model>(
    this: ModelStatic<M>,
    options?: string | ScopeOptions | readonly (string | ScopeOptions)[] | WhereAttributeHash<M>
  ): ModelCtor<M>;

  /**
   * @deprecated this method has been renamed to {@link Model.withScope} to emphasise the fact that
   *  this method does not mutate the model, but returns a new model.
   */
  public static scope<M extends Model>(
    this: ModelStatic<M>,
    options?: string | ScopeOptions | readonly (string | ScopeOptions)[] | WhereAttributeHash<M>
  ): ModelCtor<M>;

  /**
   * @deprecated this method has been renamed to {@link Model.withoutScope} to emphasise the fact that
   *   this method does not mutate the model, and is not the same as {@link Model.withInitialScope}.
   */
  public static unscoped<M extends ModelType>(this: M): M;

  /**
   * Returns a model without scope, including the default scope.
   *
   * If you want to access the Model Class in its state before any scope was applied, use {@link Model.withInitialScope}.
   */
  public static withoutScope<M extends ModelType>(this: M): M;

  /**
   * Returns the base model, with its initial scope.
   */
  public static withInitialScope<M extends Model>(this: ModelStatic<M>): ModelStatic<M>;

  /**
   * Returns the initial model, the one returned by {@link Model.init} or {@link Sequelize#define},
   * before any scope or schema was applied.
   */
  public static getInitialModel<M extends Model>(this: ModelStatic<M>): ModelStatic<M>;

  /**
   * Add a new scope to the model
   *
   * This is especially useful for adding scopes with includes, when the model you want to
   * include is not available at the time this model is defined. By default this will throw an
   * error if a scope with that name already exists. Pass `override: true` in the options
   * object to silence this error.
   */
  public static addScope<M extends Model>(
    this: ModelStatic<M>,
    name: string,
    scope: FindOptions<Attributes<M>>,
    options?: AddScopeOptions
  ): void;
  public static addScope<M extends Model>(
    this: ModelStatic<M>,
    name: string,
    scope: (...args: readonly any[]) => FindOptions<Attributes<M>>,
    options?: AddScopeOptions
  ): void;

  /**
   * Search for multiple instances.
   *
   * __Simple search using AND and =__
   * ```js
   * Model.findAll({
   *   where: {
   *     attr1: 42,
   *     attr2: 'cake'
   *   }
   * })
   * ```
   * ```sql
   * WHERE attr1 = 42 AND attr2 = 'cake'
   * ```
   *
   * __Using greater than, less than etc.__
   * ```js
   *
   * Model.findAll({
   *   where: {
   *     attr1: {
   *       gt: 50
   *     },
   *     attr2: {
   *       lte: 45
   *     },
   *     attr3: {
   *       in: [1,2,3]
   *     },
   *     attr4: {
   *       ne: 5
   *     }
   *   }
   * })
   * ```
   * ```sql
   * WHERE attr1 > 50 AND attr2 <= 45 AND attr3 IN (1,2,3) AND attr4 != 5
   * ```
   * Possible options are: `[Op.ne], [Op.in], [Op.not], [Op.notIn], [Op.gte], [Op.gt], [Op.lte], [Op.lt], [Op.like], [Op.ilike]/[Op.iLike], [Op.notLike],
   * [Op.notILike], '..'/[Op.between], '!..'/[Op.notBetween], '&&'/[Op.overlap], '@>'/[Op.contains], '<@'/[Op.contained]`
   *
   * __Queries using OR__
   * ```js
   * Model.findAll({
   *   where: Sequelize.and(
   *     { name: 'a project' },
   *     Sequelize.or(
   *       { id: [1,2,3] },
   *       { id: { gt: 10 } }
   *     )
   *   )
   * })
   * ```
   * ```sql
   * WHERE name = 'a project' AND (id` IN (1,2,3) OR id > 10)
   * ```
   *
   * The success listener is called with an array of instances if the query succeeds.
   *
   * @see {Sequelize#query}
   */
  public static findAll<M extends Model>(
    this: ModelStatic<M>,
    options?: FindOptions<Attributes<M>>): Promise<M[]>;

  /**
   * Search for a single instance by its primary key. This applies LIMIT 1, so the listener will
   * always be called with a single instance.
   */
  public static findByPk<M extends Model>(
    this: ModelStatic<M>,
    identifier: Identifier,
    options: Omit<NonNullFindOptions<Attributes<M>>, 'where'>
  ): Promise<M>;
  public static findByPk<M extends Model>(
    this: ModelStatic<M>,
    identifier?: Identifier,
    options?: Omit<FindOptions<Attributes<M>>, 'where'>
  ): Promise<M | null>;

  /**
   * Search for a single instance. Returns the first instance found, or null if none can be found.
   */
  public static findOne<M extends Model>(
    this: ModelStatic<M>,
    options: NonNullFindOptions<Attributes<M>>
  ): Promise<M>;
  public static findOne<M extends Model>(
    this: ModelStatic<M>,
    options?: FindOptions<Attributes<M>>
  ): Promise<M | null>;

  /**
   * Run an aggregation method on the specified field
   *
   * @param field The field to aggregate over. Can be a field name or *
   * @param aggregateFunction The function to use for aggregation, e.g. sum, max etc.
   * @param options Query options. See sequelize.query for full options
   * @returns Returns the aggregate result cast to `options.dataType`, unless `options.plain` is false, in
   *     which case the complete data result is returned.
   */
  public static aggregate<T, M extends Model>(
    this: ModelStatic<M>,
    field: keyof Attributes<M> | '*',
    aggregateFunction: string,
    options?: AggregateOptions<T, Attributes<M>>
  ): Promise<T>;

  /**
   * Count number of records if group by is used
   *
   * @returns Returns count for each group and the projected attributes.
   */
  public static count<M extends Model>(
    this: ModelStatic<M>,
    options: CountWithOptions<Attributes<M>>
  ): Promise<GroupedCountResultItem[]>;

  /**
   * Count the number of records matching the provided where clause.
   *
   * If you provide an `include` option, the number of matching associations will be counted instead.
   *
   * @returns Returns count for each group and the projected attributes.
   */
  public static count<M extends Model>(
    this: ModelStatic<M>,
    options?: Omit<CountOptions<Attributes<M>>, 'group'>
  ): Promise<number>;

  /**
   * Find all the rows matching your query, within a specified offset / limit, and get the total number of
   * rows matching your query. This is very useful for paging
   *
   * ```js
   * Model.findAndCountAll({
   *   where: ...,
   *   limit: 12,
   *   offset: 12
   * }).then(result => {
   *   ...
   * })
   * ```
   * In the above example, `result.rows` will contain rows 13 through 24, while `result.count` will return
   * the
   * total number of rows that matched your query.
   *
   * When you add includes, only those which are required (either because they have a where clause, or
   * because
   * `required` is explicitly set to true on the include) will be added to the count part.
   *
   * Suppose you want to find all users who have a profile attached:
   * ```js
   * User.findAndCountAll({
   *   include: [
   *      { model: Profile, required: true}
   *   ],
   *   limit: 3
   * });
   * ```
   * Because the include for `Profile` has `required` set it will result in an inner join, and only the users
   * who have a profile will be counted. If we remove `required` from the include, both users with and
   * without
   * profiles will be counted
   *
   * This function also support grouping, when `group` is provided, the count will be an array of objects
   * containing the count for each group and the projected attributes.
   * ```js
   * User.findAndCountAll({
   *   group: 'type'
   * });
   * ```
   */
  public static findAndCountAll<M extends Model>(
    this: ModelStatic<M>,
    options?: Omit<FindAndCountOptions<Attributes<M>>, 'group'>
  ): Promise<{ rows: M[]; count: number }>;
  public static findAndCountAll<M extends Model>(
    this: ModelStatic<M>,
    options: SetRequired<FindAndCountOptions<Attributes<M>>, 'group'>
  ): Promise<{ rows: M[]; count: GroupedCountResultItem[] }>;

  /**
   * Find the maximum value of field
   */
  public static max<T extends DataType | unknown, M extends Model>(
    this: ModelStatic<M>,
    field: keyof Attributes<M>,
    options?: AggregateOptions<T, Attributes<M>>
  ): Promise<T>;

  /**
   * Find the minimum value of field
   */
  public static min<T extends DataType | unknown, M extends Model>(
    this: ModelStatic<M>,
    field: keyof Attributes<M>,
    options?: AggregateOptions<T, Attributes<M>>
  ): Promise<T>;

  /**
   * Find the sum of field
   */
  public static sum<T extends DataType | unknown, M extends Model>(
    this: ModelStatic<M>,
    field: keyof Attributes<M>,
    options?: AggregateOptions<T, Attributes<M>>
  ): Promise<number>;

  /**
   * Builds a new model instance. Values is an object of key value pairs, must be defined but can be empty.
   */
  public static build<M extends Model>(
    this: ModelStatic<M>,
    record?: CreationAttributes<M>,
    options?: BuildOptions
  ): M;

  /**
   * Undocumented bulkBuild
   */
  public static bulkBuild<M extends Model>(
    this: ModelStatic<M>,
    records: ReadonlyArray<CreationAttributes<M>>,
    options?: BuildOptions
  ): M[];

  /**
   * Builds a new model instance and calls save on it.
   */
  public static create<
    M extends Model,
    O extends CreateOptions<Attributes<M>> = CreateOptions<Attributes<M>>
  >(
    this: ModelStatic<M>,
    values?: CreationAttributes<M>,
    options?: O
  ): Promise<O extends { returning: false } | { ignoreDuplicates: true } ? void : M>;

  /**
   * Find a row that matches the query, or build (but don't save) the row if none is found.
   * The successful result of the promise will be (instance, initialized) - Make sure to use `.then(([...]))`
   */
  public static findOrBuild<M extends Model>(
    this: ModelStatic<M>,
    options: FindOrBuildOptions<
      Attributes<M>,
      CreationAttributes<M>
    >
  ): Promise<[M, boolean]>;

  /**
   * Find a row that matches the query, or build and save the row if none is found
   * The successful result of the promise will be (instance, created) - Make sure to use `.then(([...]))`
   *
   * If no transaction is passed in the `options` object, a new transaction will be created internally, to
   * prevent the race condition where a matching row is created by another connection after the find but
   * before the insert call. However, it is not always possible to handle this case in SQLite, specifically
   * if one transaction inserts and another tries to select before the first one has comitted. In this case,
   * an instance of sequelize.TimeoutError will be thrown instead. If a transaction is created, a savepoint
   * will be created instead, and any unique constraint violation will be handled internally.
   */
  public static findOrCreate<M extends Model>(
    this: ModelStatic<M>,
    options: FindOrCreateOptions<Attributes<M>, CreationAttributes<M>>
  ): Promise<[M, boolean]>;

  /**
   * A more performant findOrCreate that will not work under a transaction (at least not in postgres)
   * Will execute a find call, if empty then attempt to create, if unique constraint then attempt to find again
   */
  public static findCreateFind<M extends Model>(
    this: ModelStatic<M>,
    options: FindOrCreateOptions<Attributes<M>, CreationAttributes<M>>
  ): Promise<[M, boolean]>;

  /**
   * Insert or update a single row. An update will be executed if a row which matches the supplied values on
   * either the primary key or a unique key is found. Note that the unique index must be defined in your
   * sequelize model and not just in the table. Otherwise you may experience a unique constraint violation,
   * because sequelize fails to identify the row that should be updated.
   *
   * **Implementation details:**
   *
   * * MySQL - Implemented as a single query `INSERT values ON DUPLICATE KEY UPDATE values`
   * * PostgreSQL - Implemented as a temporary function with exception handling: INSERT EXCEPTION WHEN
   *   unique_constraint UPDATE
   * * SQLite - Implemented as two queries `INSERT; UPDATE`. This means that the update is executed
   * regardless
   *   of whether the row already existed or not
   *
   * **Note** that SQLite returns null for created, no matter if the row was created or updated. This is
   * because SQLite always runs INSERT OR IGNORE + UPDATE, in a single query, so there is no way to know
   * whether the row was inserted or not.
   */
  public static upsert<M extends Model>(
    this: ModelStatic<M>,
    values: CreationAttributes<M>,
    options?: UpsertOptions<Attributes<M>>
  ): Promise<[M, boolean | null]>;

  /**
   * Create and insert multiple instances in bulk.
   *
   * The success handler is passed an array of instances, but please notice that these may not completely
   * represent the state of the rows in the DB. This is because MySQL and SQLite do not make it easy to
   * obtain
   * back automatically generated IDs and other default values in a way that can be mapped to multiple
   * records. To obtain Instances for the newly created values, you will need to query for them again.
   *
   * @param records List of objects (key/value pairs) to create instances from
   */
  public static bulkCreate<M extends Model>(
    this: ModelStatic<M>,
    records: ReadonlyArray<CreationAttributes<M>>,
    options?: BulkCreateOptions<Attributes<M>>
  ): Promise<M[]>;

  /**
   * Truncate all instances of the model. This is a convenient method for Model.destroy({ truncate: true }).
   */
  public static truncate<M extends Model>(
    this: ModelStatic<M>,
    options?: TruncateOptions<Attributes<M>>
  ): Promise<void>;

  /**
   * Delete multiple instances, or set their deletedAt timestamp to the current time if `paranoid` is enabled.
   *
   * @return The number of destroyed rows
   */
  public static destroy<M extends Model>(
    this: ModelStatic<M>,
    options?: DestroyOptions<Attributes<M>>
  ): Promise<number>;

  /**
   * Restore multiple instances if `paranoid` is enabled.
   */
  public static restore<M extends Model>(
    this: ModelStatic<M>,
    options?: RestoreOptions<Attributes<M>>
  ): Promise<void>;

  /**
   * Update multiple instances that match the where options. The promise returns an array with one or two
   * elements. The first element is always the number of affected rows, while the second element is the actual
   * affected rows (only supported in postgres and mssql with `options.returning` true.)
   */
  public static update<M extends Model>(
    this: ModelStatic<M>,
    values: UpdateValues<M>,
    options: Omit<UpdateOptions<Attributes<M>>, 'returning'>
      & { returning: Exclude<UpdateOptions<Attributes<M>>['returning'], undefined | false> }
  ): Promise<[affectedCount: number, affectedRows: M[]]>;

  /**
   * Update multiple instances that match the where options. The promise returns an array with one or two
   * elements. The first element is always the number of affected rows, while the second element is the actual
   * affected rows (only supported in postgres and mssql with `options.returning` true.)
   */
   public static update<M extends Model>(
    this: ModelStatic<M>,
    values: UpdateValues<M>,
    options: UpdateOptions<Attributes<M>>
  ): Promise<[affectedCount: number]>;

  /**
   * Increments a single field.
   */
  public static increment<M extends Model>(
    this: ModelStatic<M>,
    field: keyof Attributes<M>,
    options: IncrementDecrementOptionsWithBy<Attributes<M>>
  ): Promise<M>;

  /**
   * Increments multiple fields by the same value.
   */
  public static increment<M extends Model>(
    this: ModelStatic<M>,
    fields: ReadonlyArray<keyof Attributes<M>>,
    options: IncrementDecrementOptionsWithBy<Attributes<M>>
  ): Promise<M>;

  /**
   * Increments multiple fields by different values.
   */
  public static increment<M extends Model>(
    this: ModelStatic<M>,
    fields: { [key in keyof Attributes<M>]?: number },
    options: IncrementDecrementOptions<Attributes<M>>
  ): Promise<M>;

  /**
   * Decrements a single field.
   */
  public static decrement<M extends Model>(
    this: ModelStatic<M>,
    field: keyof Attributes<M>,
    options: IncrementDecrementOptionsWithBy<Attributes<M>>
  ): Promise<M>;

  /**
   * Decrements multiple fields by the same value.
   */
  public static decrement<M extends Model>(
    this: ModelStatic<M>,
    fields: (keyof Attributes<M>)[],
    options: IncrementDecrementOptionsWithBy<Attributes<M>>
  ): Promise<M>;

  /**
   * Decrements multiple fields by different values.
   */
  public static decrement<M extends Model>(
    this: ModelStatic<M>,
    fields: { [key in keyof Attributes<M>]?: number },
    options: IncrementDecrementOptions<Attributes<M>>
  ): Promise<M>;

  /**
   * Run a describe query on the table. The result will be return to the listener as a hash of attributes and
   * their types.
   */
  public static describe(): Promise<object>;

  /**
   * A hook that is run before validation
   *
   * @param name
   * @param fn A callback function that is called with instance, options
   */
  public static beforeValidate<M extends Model>(
    this: ModelStatic<M>,
    name: string,
    fn: (instance: M, options: ValidationOptions) => HookReturn
  ): void;
  public static beforeValidate<M extends Model>(
    this: ModelStatic<M>,
    fn: (instance: M, options: ValidationOptions) => HookReturn
  ): void;

  /**
   * A hook that is run after validation
   *
   * @param name
   * @param fn A callback function that is called with instance, options
   */
  public static afterValidate<M extends Model>(
    this: ModelStatic<M>,
    name: string,
    fn: (instance: M, options: ValidationOptions) => HookReturn
  ): void;
  public static afterValidate<M extends Model>(
    this: ModelStatic<M>,
    fn: (instance: M, options: ValidationOptions) => HookReturn
  ): void;

  /**
   * A hook that is run before creating a single instance
   *
   * @param name
   * @param fn A callback function that is called with attributes, options
   */
  public static beforeCreate<M extends Model>(
    this: ModelStatic<M>,
    name: string,
    fn: (instance: M, options: CreateOptions<Attributes<M>>) => HookReturn
  ): void;
  public static beforeCreate<M extends Model>(
    this: ModelStatic<M>,
    fn: (instance: M, options: CreateOptions<Attributes<M>>) => HookReturn
  ): void;

  /**
   * A hook that is run after creating a single instance
   *
   * @param name
   * @param fn A callback function that is called with attributes, options
   */
  public static afterCreate<M extends Model>(
    this: ModelStatic<M>,
    name: string,
    fn: (instance: M, options: CreateOptions<Attributes<M>>) => HookReturn
  ): void;
  public static afterCreate<M extends Model>(
    this: ModelStatic<M>,
    fn: (instance: M, options: CreateOptions<Attributes<M>>) => HookReturn
  ): void;

  /**
   * A hook that is run before destroying a single instance
   *
   * @param name
   * @param fn A callback function that is called with instance, options
   */
  public static beforeDestroy<M extends Model>(
    this: ModelStatic<M>,
    name: string,
    fn: (instance: M, options: InstanceDestroyOptions) => HookReturn
  ): void;
  public static beforeDestroy<M extends Model>(
    this: ModelStatic<M>,
    fn: (instance: M, options: InstanceDestroyOptions) => HookReturn
  ): void;

  /**
   * A hook that is run after destroying a single instance
   *
   * @param name
   * @param fn A callback function that is called with instance, options
   */
  public static afterDestroy<M extends Model>(
    this: ModelStatic<M>,
    name: string,
    fn: (instance: M, options: InstanceDestroyOptions) => HookReturn
  ): void;
  public static afterDestroy<M extends Model>(
    this: ModelStatic<M>,
    fn: (instance: M, options: InstanceDestroyOptions) => HookReturn
  ): void;

  /**
   * A hook that is run before updating a single instance
   *
   * @param name
   * @param fn A callback function that is called with instance, options
   */
  public static beforeUpdate<M extends Model>(
    this: ModelStatic<M>,
    name: string,
    fn: (instance: M, options: UpdateOptions<Attributes<M>>) => HookReturn
  ): void;
  public static beforeUpdate<M extends Model>(
    this: ModelStatic<M>,
    fn: (instance: M, options: UpdateOptions<Attributes<M>>) => HookReturn
  ): void;

  /**
   * A hook that is run after updating a single instance
   *
   * @param name
   * @param fn A callback function that is called with instance, options
   */
  public static afterUpdate<M extends Model>(
    this: ModelStatic<M>,
    name: string,
    fn: (instance: M, options: UpdateOptions<Attributes<M>>) => HookReturn
  ): void;
  public static afterUpdate<M extends Model>(
    this: ModelStatic<M>,
    fn: (instance: M, options: UpdateOptions<Attributes<M>>) => HookReturn
  ): void;

  /**
   * A hook that is run before creating or updating a single instance, It proxies `beforeCreate` and `beforeUpdate`
   *
   * @param name
   * @param fn A callback function that is called with instance, options
   */
  public static beforeSave<M extends Model>(
    this: ModelStatic<M>,
    name: string,
    fn: (instance: M, options: UpdateOptions<Attributes<M>> | SaveOptions<Attributes<M>>) => HookReturn
  ): void;
  public static beforeSave<M extends Model>(
    this: ModelStatic<M>,
    fn: (instance: M, options: UpdateOptions<Attributes<M>> | SaveOptions<Attributes<M>>) => HookReturn
  ): void;

  /**
   * A hook that is run after creating or updating a single instance, It proxies `afterCreate` and `afterUpdate`
   *
   * @param name
   * @param fn A callback function that is called with instance, options
   */
  public static afterSave<M extends Model>(
    this: ModelStatic<M>,
    name: string,
    fn: (instance: M, options: UpdateOptions<Attributes<M>> | SaveOptions<Attributes<M>>) => HookReturn
  ): void;
  public static afterSave<M extends Model>(
    this: ModelStatic<M>,
    fn: (instance: M, options: UpdateOptions<Attributes<M>> | SaveOptions<Attributes<M>>) => HookReturn
  ): void;

  /**
   * A hook that is run before creating instances in bulk
   *
   * @param name
   * @param fn A callback function that is called with instances, options
   */
  public static beforeBulkCreate<M extends Model>(
    this: ModelStatic<M>,
    name: string,
    fn: (instances: M[], options: BulkCreateOptions<Attributes<M>>) => HookReturn
  ): void;
  public static beforeBulkCreate<M extends Model>(
    this: ModelStatic<M>,
    fn: (instances: M[], options: BulkCreateOptions<Attributes<M>>) => HookReturn
  ): void;

  /**
   * A hook that is run after creating instances in bulk
   *
   * @param name
   * @param fn A callback function that is called with instances, options
   */
  public static afterBulkCreate<M extends Model>(
    this: ModelStatic<M>,
    name: string,
    fn: (instances: readonly M[], options: BulkCreateOptions<Attributes<M>>) => HookReturn
  ): void;
  public static afterBulkCreate<M extends Model>(
    this: ModelStatic<M>,
    fn: (instances: readonly M[], options: BulkCreateOptions<Attributes<M>>) => HookReturn
  ): void;

  /**
   * A hook that is run before destroying instances in bulk
   *
   * @param name
   * @param fn   A callback function that is called with options
   */
  public static beforeBulkDestroy<M extends Model>(
    this: ModelStatic<M>,
    name: string, fn: (options: BulkCreateOptions<Attributes<M>>) => HookReturn): void;
  public static beforeBulkDestroy<M extends Model>(
    this: ModelStatic<M>,
    fn: (options: BulkCreateOptions<Attributes<M>>) => HookReturn
  ): void;

  /**
   * A hook that is run after destroying instances in bulk
   *
   * @param name
   * @param fn   A callback function that is called with options
   */
  public static afterBulkDestroy<M extends Model>(
    this: ModelStatic<M>,
    name: string, fn: (options: DestroyOptions<Attributes<M>>) => HookReturn
  ): void;
  public static afterBulkDestroy<M extends Model>(
    this: ModelStatic<M>,
    fn: (options: DestroyOptions<Attributes<M>>) => HookReturn
  ): void;

  /**
   * A hook that is run after updating instances in bulk
   *
   * @param name
   * @param fn   A callback function that is called with options
   */
  public static beforeBulkUpdate<M extends Model>(
    this: ModelStatic<M>,
    name: string, fn: (options: UpdateOptions<Attributes<M>>) => HookReturn
  ): void;
  public static beforeBulkUpdate<M extends Model>(
    this: ModelStatic<M>,
    fn: (options: UpdateOptions<Attributes<M>>) => HookReturn
  ): void;

  /**
   * A hook that is run after updating instances in bulk
   *
   * @param name
   * @param fn   A callback function that is called with options
   */
  public static afterBulkUpdate<M extends Model>(
    this: ModelStatic<M>,
    name: string, fn: (options: UpdateOptions<Attributes<M>>) => HookReturn
  ): void;
  public static afterBulkUpdate<M extends Model>(
    this: ModelStatic<M>,
    fn: (options: UpdateOptions<Attributes<M>>) => HookReturn
  ): void;

  /**
   * A hook that is run before a find (select) query
   *
   * @param name
   * @param fn   A callback function that is called with options
   */
  public static beforeFind<M extends Model>(
    this: ModelStatic<M>,
    name: string, fn: (options: FindOptions<Attributes<M>>) => HookReturn
  ): void;
  public static beforeFind<M extends Model>(
    this: ModelStatic<M>,
    fn: (options: FindOptions<Attributes<M>>) => HookReturn
  ): void;

  /**
   * A hook that is run before a count query
   *
   * @param name
   * @param fn   A callback function that is called with options
   */
  public static beforeCount<M extends Model>(
    this: ModelStatic<M>,
    name: string, fn: (options: CountOptions<Attributes<M>>) => HookReturn
  ): void;
  public static beforeCount<M extends Model>(
    this: ModelStatic<M>,
    fn: (options: CountOptions<Attributes<M>>) => HookReturn
  ): void;

  /**
   * A hook that is run before a find (select) query, after any { include: {all: ...} } options are expanded
   *
   * @param name
   * @param fn   A callback function that is called with options
   */
  public static beforeFindAfterExpandIncludeAll<M extends Model>(
    this: ModelStatic<M>,
    name: string, fn: (options: FindOptions<Attributes<M>>) => HookReturn
  ): void;
  public static beforeFindAfterExpandIncludeAll<M extends Model>(
    this: ModelStatic<M>,
    fn: (options: FindOptions<Attributes<M>>) => HookReturn
  ): void;

  /**
   * A hook that is run before a find (select) query, after all option parsing is complete
   *
   * @param name
   * @param fn   A callback function that is called with options
   */
  public static beforeFindAfterOptions<M extends Model>(
    this: ModelStatic<M>,
    name: string, fn: (options: FindOptions<Attributes<M>>) => HookReturn
  ): void;
  public static beforeFindAfterOptions<M extends Model>(
    this: ModelStatic<M>,
    fn: (options: FindOptions<Attributes<M>>) => void
  ): HookReturn;

  /**
   * A hook that is run after a find (select) query
   *
   * @param name
   * @param fn   A callback function that is called with instance(s), options
   */
  public static afterFind<M extends Model>(
    this: ModelStatic<M>,
    name: string,
    fn: (instancesOrInstance: readonly M[] | M | null, options: FindOptions<Attributes<M>>) => HookReturn
  ): void;
  public static afterFind<M extends Model>(
    this: ModelStatic<M>,
    fn: (instancesOrInstance: readonly M[] | M | null, options: FindOptions<Attributes<M>>) => HookReturn
  ): void;

  /**
   * A hook that is run before sequelize.sync call
   *
   * @param fn   A callback function that is called with options passed to sequelize.sync
   */
  public static beforeBulkSync(name: string, fn: (options: SyncOptions) => HookReturn): void;
  public static beforeBulkSync(fn: (options: SyncOptions) => HookReturn): void;

  /**
   * A hook that is run after sequelize.sync call
   *
   * @param fn   A callback function that is called with options passed to sequelize.sync
   */
  public static afterBulkSync(name: string, fn: (options: SyncOptions) => HookReturn): void;
  public static afterBulkSync(fn: (options: SyncOptions) => HookReturn): void;

  /**
   * A hook that is run before Model.sync call
   *
   * @param fn   A callback function that is called with options passed to Model.sync
   */
  public static beforeSync(name: string, fn: (options: SyncOptions) => HookReturn): void;
  public static beforeSync(fn: (options: SyncOptions) => HookReturn): void;

  /**
   * A hook that is run after Model.sync call
   *
   * @param fn   A callback function that is called with options passed to Model.sync
   */
  public static afterSync(name: string, fn: (options: SyncOptions) => HookReturn): void;
  public static afterSync(fn: (options: SyncOptions) => HookReturn): void;

  public static runHooks(name: 'beforeAssociate', data: BeforeAssociateEventData, options: AssociationOptions<any>): void;
  public static runHooks(name: 'afterAssociate', data: AfterAssociateEventData, options: AssociationOptions<any>): void;

  /**
   * Creates an association between this (the source) and the provided target. The foreign key is added
   * on the target.
   *
   * Example: `User.hasOne(Profile)`. This will add userId to the profile table.
   *
   * @param target The model that will be associated with hasOne relationship
   * @param options Options for the association
   */
  public static hasOne<
    S extends Model,
    T extends Model,
    SKey extends AttributeNames<S>,
    TKey extends AttributeNames<T>,
  >(this: ModelStatic<S>, target: ModelStatic<T>, options?: HasOneOptions<SKey, TKey>): HasOne<S, T, SKey, TKey>;

  /**
   * Creates an association between this (the source) and the provided target. The foreign key is added on the
   * source.
   *
   * Example: `Profile.belongsTo(User)`. This will add userId to the profile table.
   *
   * @param target The model that will be associated with hasOne relationship
   * @param options Options for the association
   */
  public static belongsTo<
    S extends Model,
    T extends Model,
    SKey extends AttributeNames<S>,
    TKey extends AttributeNames<T>,
  >(this: ModelStatic<S>, target: ModelStatic<T>, options?: BelongsToOptions<SKey, TKey>): BelongsTo<S, T, SKey, TKey>;

  /**
   * Create an association that is either 1:m or n:m.
   *
   * ```js
   * // Create a 1:m association between user and project
   * User.hasMany(Project)
   * ```
   * ```js
   * // Create a n:m association between user and project
   * User.hasMany(Project)
   * Project.hasMany(User)
   * ```
   * By default, the name of the join table will be source+target, so in this case projectsusers. This can be
   * overridden by providing either a string or a Model as `through` in the options. If you use a through
   * model with custom attributes, these attributes can be set when adding / setting new associations in two
   * ways. Consider users and projects from before with a join table that stores whether the project has been
   * started yet:
   * ```js
   * class UserProjects extends Model {}
   * UserProjects.init({
   *   started: Sequelize.BOOLEAN
   * }, { sequelize })
   * User.hasMany(Project, { through: UserProjects })
   * Project.hasMany(User, { through: UserProjects })
   * ```
   * ```js
   * jan.addProject(homework, { started: false }) // The homework project is not started yet
   * jan.setProjects([makedinner, doshopping], { started: true}) // Both shopping and dinner have been
   * started
   * ```
   *
   * If you want to set several target instances, but with different attributes you have to set the
   * attributes on the instance, using a property with the name of the through model:
   *
   * ```js
   * p1.userprojects {
   *   started: true
   * }
   * user.setProjects([p1, p2], {started: false}) // The default value is false, but p1 overrides that.
   * ```
   *
   * Similarily, when fetching through a join table with custom attributes, these attributes will be
   * available as an object with the name of the through model.
   * ```js
   * user.getProjects().then(projects => {
   *   const p1 = projects[0]
   *   p1.userprojects.started // Is this project started yet?
   * })
   * ```
   *
   * @param target The model that will be associated with hasOne relationship
   * @param options Options for the association
   */
  public static hasMany<
    S extends Model,
    T extends Model,
    SKey extends AttributeNames<S>,
    TKey extends AttributeNames<T>,
  >(this: ModelStatic<S>, target: ModelStatic<T>, options?: HasManyOptions<SKey, TKey>): HasMany<S, T, SKey, TKey>;

  /**
   * Create an N:M association with a join table
   *
   * ```js
   * User.belongsToMany(Project)
   * Project.belongsToMany(User)
   * ```
   * By default, the name of the join table will be source+target, so in this case projectsusers. This can be
   * overridden by providing either a string or a Model as `through` in the options.
   *
   * If you use a through model with custom attributes, these attributes can be set when adding / setting new
   * associations in two ways. Consider users and projects from before with a join table that stores whether
   * the project has been started yet:
   * ```js
   * class UserProjects extends Model {}
   * UserProjects.init({
   *   started: Sequelize.BOOLEAN
   * }, { sequelize });
   * User.belongsToMany(Project, { through: UserProjects })
   * Project.belongsToMany(User, { through: UserProjects })
   * ```
   * ```js
   * jan.addProject(homework, { started: false }) // The homework project is not started yet
   * jan.setProjects([makedinner, doshopping], { started: true}) // Both shopping and dinner has been started
   * ```
   *
   * If you want to set several target instances, but with different attributes you have to set the
   * attributes on the instance, using a property with the name of the through model:
   *
   * ```js
   * p1.userprojects {
   *   started: true
   * }
   * user.setProjects([p1, p2], {started: false}) // The default value is false, but p1 overrides that.
   * ```
   *
   * Similarily, when fetching through a join table with custom attributes, these attributes will be
   * available as an object with the name of the through model.
   * ```js
   * user.getProjects().then(projects => {
   *   const p1 = projects[0]
   *   p1.userprojects.started // Is this project started yet?
   * })
   * ```
   *
   * @param target The model that will be associated with hasOne relationship
   * @param options Options for the association
   */
  public static belongsToMany<
    S extends Model,
    T extends Model,
    ThroughModel extends Model,
    SKey extends AttributeNames<S>,
    TKey extends AttributeNames<T>,
  >(
    this: ModelStatic<S>, target: ModelStatic<T>, options: BelongsToManyOptions<SKey, TKey, ThroughModel>
  ): BelongsToMany<S, T, ThroughModel, SKey, TKey>;

  /**
   * @private
   */
  public static _injectDependentVirtualAttributes(attributes: string[]): string[];

  /**
   * @private
   */
  public static _virtualAttributes: Set<string>;

  /**
   * Returns true if this instance has not yet been persisted to the database
   */
  public isNewRecord: boolean;

  /**
   * A reference to the sequelize instance
   */
  public sequelize: Sequelize;

  /**
   * Builds a new model instance.
   *
   * @param values an object of key value pairs
   */
  constructor(values?: MakeNullishOptional<TCreationAttributes>, options?: BuildOptions);

  /**
   * Get an object representing the query for this instance, use with `options.where`
   */
  public where(): object;

  /**
   * Get the value of the underlying data value
   */
  public getDataValue<K extends keyof TModelAttributes>(key: K): TModelAttributes[K];

  /**
   * Update the underlying data value
   */
  public setDataValue<K extends keyof TModelAttributes>(key: K, value: TModelAttributes[K]): void;

  /**
   * If no key is given, returns all values of the instance, also invoking virtual getters.
   *
   * If key is given and a field or virtual getter is present for the key it will call that getter - else it
   * will return the value for key.
   *
   * @param options.plain If set to true, included instances will be returned as plain objects
   */
  public get(options?: { plain?: boolean, clone?: boolean, raw?: boolean }): TModelAttributes;
  public get<K extends keyof this>(key: K, options?: { plain?: boolean, clone?: boolean, raw?: boolean }): this[K];
  public get(key: string, options?: { plain?: boolean, clone?: boolean, raw?: boolean}): unknown;

  /**
   * Set is used to update values on the instance (the sequelize representation of the instance that is,
   * remember that nothing will be persisted before you actually call `save`). In its most basic form `set`
   * will update a value stored in the underlying `dataValues` object. However, if a custom setter function
   * is defined for the key, that function will be called instead. To bypass the setter, you can pass `raw:
   * true` in the options object.
   *
   * If set is called with an object, it will loop over the object, and call set recursively for each key,
   * value pair. If you set raw to true, the underlying dataValues will either be set directly to the object
   * passed, or used to extend dataValues, if dataValues already contain values.
   *
   * When set is called, the previous value of the field is stored and sets a changed flag(see `changed`).
   *
   * Set can also be used to build instances for associations, if you have values for those.
   * When using set with associations you need to make sure the property key matches the alias of the
   * association while also making sure that the proper include options have been set (from .build() or
   * .findOne())
   *
   * If called with a dot.seperated key on a JSON/JSONB attribute it will set the value nested and flag the
   * entire object as changed.
   *
   * @param options.raw If set to true, field and virtual setters will be ignored
   * @param options.reset Clear all previously set data values
   */
  public set<K extends keyof TModelAttributes>(key: K, value: TModelAttributes[K], options?: SetOptions): this;
  public set(keys: Partial<TModelAttributes>, options?: SetOptions): this;
  public setAttributes<K extends keyof TModelAttributes>(key: K, value: TModelAttributes[K], options?: SetOptions): this;
  public setAttributes(keys: Partial<TModelAttributes>, options?: SetOptions): this;

  /**
   * If changed is called with a string it will return a boolean indicating whether the value of that key in
   * `dataValues` is different from the value in `_previousDataValues`.
   *
   * If changed is called without an argument, it will return an array of keys that have changed.
   *
   * If changed is called with two arguments, it will set the property to `dirty`.
   *
   * If changed is called without an argument and no keys have changed, it will return `false`.
   */
  public changed<K extends keyof this>(key: K): boolean;
  public changed<K extends keyof this>(key: K, dirty: boolean): void;
  public changed(): false | string[];

  /**
   * Returns the previous value for key from `_previousDataValues`.
   */
  public previous(): Partial<TModelAttributes>;
  public previous<K extends keyof TModelAttributes>(key: K): TModelAttributes[K] | undefined;

  /**
   * Validates this instance, and if the validation passes, persists it to the database.
   *
   * Returns a Promise that resolves to the saved instance (or rejects with a `Sequelize.ValidationError`, which will have a property for each of the fields for which the validation failed, with the error message for that field).
   *
   * This method is optimized to perform an UPDATE only into the fields that changed. If nothing has changed, no SQL query will be performed.
   *
   * This method is not aware of eager loaded associations. In other words, if some other model instance (child) was eager loaded with this instance (parent), and you change something in the child, calling `save()` will simply ignore the change that happened on the child.
   */
  public save(options?: SaveOptions<TModelAttributes>): Promise<this>;

  /**
   * Refresh the current instance in-place, i.e. update the object with current data from the DB and return
   * the same object. This is different from doing a `find(Instance.id)`, because that would create and
   * return a new instance. With this method, all references to the Instance are updated with the new data
   * and no new objects are created.
   */
  public reload(options?: FindOptions<TModelAttributes>): Promise<this>;

  /**
   * Validate the attribute of this instance according to validation rules set in the model definition.
   *
   * Emits null if and only if validation successful; otherwise an Error instance containing
   * { field name : [error msgs] } entries.
   *
   * @param options.skip An array of strings. All properties that are in this array will not be validated
   */
  public validate(options?: ValidationOptions): Promise<void>;

  /**
   * This is the same as calling `set` and then calling `save`.
   */
  public update<K extends keyof TModelAttributes>(key: K, value: TModelAttributes[K] | Col | Fn | Literal, options?: InstanceUpdateOptions<TModelAttributes>): Promise<this>;
  public update(
    keys: {
        [key in keyof TModelAttributes]?: TModelAttributes[key] | Fn | Col | Literal;
    },
    options?: InstanceUpdateOptions<TModelAttributes>
  ): Promise<this>;

  /**
   * Destroy the row corresponding to this instance. Depending on your setting for paranoid, the row will
   * either be completely deleted, or have its deletedAt timestamp set to the current time.
   */
  public destroy(options?: InstanceDestroyOptions): Promise<void>;

  /**
   * Restore the row corresponding to this instance. Only available for paranoid models.
   */
  public restore(options?: InstanceRestoreOptions): Promise<void>;

  /**
   * Increment the value of one or more columns. This is done in the database, which means it does not use
   * the values currently stored on the Instance. The increment is done using a
   * ```sql
   * SET column = column + X
   * ```
   * query. To get the correct value after an increment into the Instance you should do a reload.
   *
   * ```js
   * instance.increment('number') // increment number by 1
   * instance.increment(['number', 'count'], { by: 2 }) // increment number and count by 2
   * instance.increment({ answer: 42, tries: 1}, { by: 2 }) // increment answer by 42, and tries by 1.
   *                                                        // `by` is ignored, since each column has its own
   *                                                        // value
   * ```
   *
   * @param fields If a string is provided, that column is incremented by the value of `by` given in options.
   *               If an array is provided, the same is true for each column.
   *               If and object is provided, each column is incremented by the value given.
   */
  public increment<K extends keyof TModelAttributes>(
    fields: K | readonly K[] | Partial<TModelAttributes>,
    options?: IncrementDecrementOptionsWithBy<TModelAttributes>
  ): Promise<this>;

  /**
   * Decrement the value of one or more columns. This is done in the database, which means it does not use
   * the values currently stored on the Instance. The decrement is done using a
   * ```sql
   * SET column = column - X
   * ```
   * query. To get the correct value after an decrement into the Instance you should do a reload.
   *
   * ```js
   * instance.decrement('number') // decrement number by 1
   * instance.decrement(['number', 'count'], { by: 2 }) // decrement number and count by 2
   * instance.decrement({ answer: 42, tries: 1}, { by: 2 }) // decrement answer by 42, and tries by 1.
   *                                                        // `by` is ignored, since each column has its own
   *                                                        // value
   * ```
   *
   * @param fields If a string is provided, that column is decremented by the value of `by` given in options.
   *               If an array is provided, the same is true for each column.
   *               If and object is provided, each column is decremented by the value given
   */
  public decrement<K extends keyof TModelAttributes>(
    fields: K | readonly K[] | Partial<TModelAttributes>,
    options?: IncrementDecrementOptionsWithBy<TModelAttributes>
  ): Promise<this>;

  /**
   * Check whether all values of this and `other` Instance are the same
   */
  public equals(other: this): boolean;

  /**
   * Check if this is equal to one of `others` by calling equals
   */
  public equalsOneOf(others: readonly this[]): boolean;

  /**
   * Convert the instance to a JSON representation. Proxies to calling `get` with no keys. This means get all
   * values gotten from the DB, and apply all custom getters.
   */
  public toJSON<T extends TModelAttributes>(): T;
  public toJSON(): object;

  /**
   * Helper method to determine if a instance is "soft deleted". This is
   * particularly useful if the implementer renamed the deletedAt attribute to
   * something different. This method requires paranoid to be enabled.
   *
   * Throws an error if paranoid is not enabled.
   */
  public isSoftDeleted(): boolean;
}

/** @deprecated use ModelStatic */
export type ModelType<TModelAttributes = any, TCreationAttributes = TModelAttributes> = new () => Model<TModelAttributes, TCreationAttributes>;

/** @deprecated use ModelStatic */
export type ModelCtor<M extends Model> = ModelStatic<M>;

export type ModelDefined<S, T> = ModelStatic<Model<S, T>>;

// remove the existing constructor that tries to return `Model<{},{}>` which would be incompatible with models that have typing defined & replace with proper constructor.
export type ModelStatic<M extends Model> = OmitConstructors<typeof Model> & { new(): M };

/**
 * Type will be true is T is branded with Brand, false otherwise
 */
// How this works:
// - `A extends B` will be true if A has *at least* all the properties of B
// - If we do `A extends Omit<A, Checked>` - the result will only be true if A did not have Checked to begin with
// - So if we want to check if T is branded, we remove the brand, and check if they list of keys is still the same.
// we exclude Null & Undefined so "field: Brand<value> | null" is still detected as branded
// this is important because "Brand<value | null>" are transformed into "Brand<value> | null" to not break null & undefined
type IsBranded<T, Brand extends symbol> = keyof NonNullable<T> extends keyof Omit<NonNullable<T>, Brand>
  ? false
  : true;

type BrandedKeysOf<T, Brand extends symbol> = {
  [P in keyof T]-?: IsBranded<T[P], Brand> extends true ? P : never
}[keyof T];

/**
 * Dummy Symbol used as branding by {@link NonAttribute}.
 *
 * Do not export, Do not use.
 */
declare const NonAttributeBrand: unique symbol;

/**
 * This is a Branded Type.
 * You can use it to tag fields from your class that are NOT attributes.
 * They will be ignored by {@link InferAttributes} and {@link InferCreationAttributes}
 */
export type NonAttribute<T> =
  // we don't brand null & undefined as they can't have properties.
  // This means `NonAttribute<null>` will not work, but who makes an attribute that only accepts null?
  // Note that `NonAttribute<string | null>` does work!
  T extends null | undefined ? T
  : (T & { [NonAttributeBrand]?: true });

/**
 * Dummy Symbol used as branding by {@link ForeignKey}.
 *
 * Do not export, Do not use.
 */
declare const ForeignKeyBrand: unique symbol;

/**
 * This is a Branded Type.
 * You can use it to tag fields from your class that are foreign keys.
 * They will become optional in {@link Model.init} (as foreign keys are added by association methods, like {@link Model.hasMany}.
 */
export type ForeignKey<T> =
  // we don't brand null & undefined as they can't have properties.
  // This means `ForeignKey<null>` will not work, but who makes an attribute that only accepts null?
  // Note that `ForeignKey<string | null>` does work!
  T extends null | undefined ? T
  : (T & { [ForeignKeyBrand]?: true });

/**
 * Option bag for {@link InferAttributes}.
 *
 * - omit: properties to not treat as Attributes.
 */
type InferAttributesOptions<Excluded, > = { omit?: Excluded };

/**
 * Utility type to extract Attributes of a given Model class.
 *
 * It returns all instance properties defined in the Model, except:
 * - those inherited from Model (intermediate inheritance works),
 * - the ones whose type is a function,
 * - the ones manually excluded using the second parameter.
 * - the ones branded using {@link NonAttribute}
 *
 * It cannot detect whether something is a getter or not, you should use the `Excluded`
 * parameter to exclude getter & setters from the attribute list.
 *
 * @example
 * // listed attributes will be 'id' & 'firstName'.
 * class User extends Model<InferAttributes<User>> {
 *   id: number;
 *   firstName: string;
 * }
 *
 * @example
 * // listed attributes will be 'id' & 'firstName'.
 * // we're excluding the `name` getter & `projects` attribute using the `omit` option.
 * class User extends Model<InferAttributes<User, { omit: 'name' | 'projects' }>> {
 *   id: number;
 *   firstName: string;
 *
 *   // this is a getter, not an attribute. It should not be listed in attributes.
 *   get name(): string { return this.firstName; }
 *   // this is an association, it should not be listed in attributes
 *   projects?: Project[];
 * }
 *
 * @example
 * // listed attributes will be 'id' & 'firstName'.
 * // we're excluding the `name` getter & `test` attribute using the `NonAttribute` branded type.
 * class User extends Model<InferAttributes<User>> {
 *   id: number;
 *   firstName: string;
 *
 *   // this is a getter, not an attribute. It should not be listed in attributes.
 *   get name(): NonAttribute<string> { return this.firstName; }
 *   // this is an association, it should not be listed in attributes
 *   projects?: NonAttribute<Project[]>;
 * }
 */
export type InferAttributes<
  M extends Model,
  Options extends InferAttributesOptions<keyof M | never | ''> = { omit: never }
  > = {
  [Key in keyof M as InternalInferAttributeKeysFromFields<M, Key, Options>]: M[Key]
};

/**
 * Dummy Symbol used as branding by {@link CreationOptional}.
 *
 * Do not export, Do not use.
 */
declare const CreationAttributeBrand: unique symbol;

/**
 * This is a Branded Type.
 * You can use it to tag attributes that can be ommited during Model Creation.
 *
 * For use with {@link InferCreationAttributes}.
 */
export type CreationOptional<T> =
  // we don't brand null & undefined as they can't have properties.
  // This means `CreationOptional<null>` will not work, but who makes an attribute that only accepts null?
  // Note that `CreationOptional<string | null>` does work!
  T extends null | undefined ? T
  : (T & { [CreationAttributeBrand]?: true });

/**
 * Utility type to extract Creation Attributes of a given Model class.
 *
 * Works like {@link InferAttributes}, but fields that are tagged using
 *  {@link CreationOptional} will be optional.
 *
 * @example
 * class User extends Model<InferAttributes<User>, InferCreationAttributes<User>> {
 *   // this attribute is optional in Model#create
 *   declare id: CreationOptional<number>;
 *
 *   // this attribute is mandatory in Model#create
 *   declare name: string;
 * }
 */
export type InferCreationAttributes<
  M extends Model,
  Options extends InferAttributesOptions<keyof M | never | ''> = { omit: never }
  > = {
  [Key in keyof M as InternalInferAttributeKeysFromFields<M, Key, Options>]: IsBranded<M[Key], typeof CreationAttributeBrand> extends true
    ? (M[Key] | undefined)
    : M[Key]
};

/**
 * @private
 *
 * Internal type used by {@link InferCreationAttributes} and {@link InferAttributes} to exclude
 * attributes that are:
 * - functions
 * - branded using {@link NonAttribute}
 * - inherited from {@link Model}
 * - Excluded manually using {@link InferAttributesOptions#omit}
 */
type InternalInferAttributeKeysFromFields<M extends Model, Key extends keyof M, Options extends InferAttributesOptions<keyof M | never | ''>> =
  // functions are always excluded
  M[Key] extends AnyFunction ? never
  // fields inherited from Model are all excluded
  : Key extends keyof Model ? never
  // fields branded with NonAttribute are excluded
  : IsBranded<M[Key], typeof NonAttributeBrand> extends true ? never
  // check 'omit' option is provided & exclude those listed in it
  : Options['omit'] extends string ? (Key extends Options['omit'] ? never : Key)
  : Key

// in v7, we should be able to drop InferCreationAttributes and InferAttributes,
//  resolving this confusion.
/**
 * Returns the creation attributes of a given Model.
 *
 * This returns the Creation Attributes of a Model, it does not build them.
 * If you need to build them, use {@link InferCreationAttributes}.
 *
 * @example
 * function buildModel<M extends Model>(modelClass: ModelStatic<M>, attributes: CreationAttributes<M>) {}
 */
export type CreationAttributes<M extends Model | Hooks> = MakeNullishOptional<M['_creationAttributes']>;

/**
 * Returns the creation attributes of a given Model.
 *
 * This returns the Attributes of a Model that have already been defined, it does not build them.
 * If you need to build them, use {@link InferAttributes}.
 *
 * @example
 * function getValue<M extends Model>(modelClass: ModelStatic<M>, attribute: keyof Attributes<M>) {}
 */
export type Attributes<M extends Model | Hooks> = M['_attributes'];

export type AttributeNames<M extends Model | Hooks> = Extract<keyof M['_attributes'], string>;

export function isModelStatic<M extends Model>(val: any): val is ModelStatic<M>;

/**
 * Returns true if a & b are the same model.
 * The difference with doing `a === b` is that this method will also
 * return true if one of the models is a scoped ones.
 *
 * @example
 * isSameModel(a, a.scope('myScope')) // true;
 *
 * @param {Model} a
 * @param {Model} b
 */
export function isSameModel(a: ModelStatic<any>, b: ModelStatic<any>): boolean;<|MERGE_RESOLUTION|>--- conflicted
+++ resolved
@@ -2114,8 +2114,6 @@
    * @param options - either {@link SchemaOptions} or a string, the later is equivalent to setting {@link SchemaOptions.schemaDelimiter}.
    */
   public static withSchema<M extends Model>(
-<<<<<<< HEAD
-=======
     this: ModelStatic<M>,
     schema: string,
     options?: SchemaOptions
@@ -2126,7 +2124,6 @@
    *  does not mutate the model and instead returns a new one.
    */
   public static schema<M extends Model>(
->>>>>>> 338766b3
     this: ModelStatic<M>,
     schema: string,
     options?: SchemaOptions
