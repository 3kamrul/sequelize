import { IndexHints } from './index-hints';
import {
  AfterAssociateEventData,
  Association,
  AssociationOptions,
  BeforeAssociateEventData,
  BelongsTo,
  BelongsToMany,
  BelongsToManyOptions,
  BelongsToOptions,
  HasMany,
  HasManyOptions,
  HasOne,
  HasOneOptions,
} from './associations';
import { DataType } from './data-types';
import { Deferrable } from './deferrable';
import { HookReturn, Hooks, ModelHooks } from './hooks';
import { ValidationOptions } from './instance-validator';
import { IndexesOptions, QueryOptions, TableName } from './dialects/abstract/query-interface';
import { Sequelize, SyncOptions } from './sequelize';
import {
  AnyFunction,
  Cast,
  Col,
  Fn,
  Json,
  Literal,
  MakeNullishOptional,
  Nullish,
  OmitConstructors,
  Where,
} from './utils';
import { LOCK, Op, Optional, PartlyRequired, Transaction } from './index';
import { SetRequired } from './utils/set-required';

export interface Logging {
  /**
   * A function that gets executed while running the query to log the sql.
   */
  logging?: boolean | ((sql: string, timing?: number) => void);

  /**
   * Pass query execution time in milliseconds as second argument to logging function (options.logging).
   */
  benchmark?: boolean;
}

export interface Poolable {
  /**
   * Force the query to use the write pool, regardless of the query type.
   *
   * @default false
   */
  useMaster?: boolean;
}

export interface Transactionable {
  /**
   * Transaction to run query under
   */
  transaction?: Transaction | null;
}

export interface SearchPathable {
  /**
   * An optional parameter to specify the schema search_path (Postgres only)
   */
  searchPath?: string;
}

export interface Filterable<TAttributes = any> {
  /**
   * Attribute has to be matched for rows to be selected for the given action.
   */
  where?: WhereOptions<TAttributes>;
}

export interface Projectable {
  /**
   * A list of the attributes that you want to select. To rename an attribute, you can pass an array, with
   * two elements - the first is the name of the attribute in the DB (or some kind of expression such as
   * `Sequelize.literal`, `Sequelize.fn` and so on), and the second is the name you want the attribute to
   * have in the returned instance
   */
  attributes?: FindAttributeOptions;
}

export interface Paranoid {
  /**
   * If true, only non-deleted records will be returned. If false, both deleted and non-deleted records will
   * be returned. Only applies if `options.paranoid` is true for the model.
   */
  paranoid?: boolean;
}

export type GroupOption = string | Fn | Col | (string | Fn | Col)[];

/**
 * Options to pass to Model on drop
 */
export interface DropOptions extends Logging {
  /**
   * Also drop all objects depending on this table, such as views. Only works in postgres
   */
  cascade?: boolean;
}

/**
 * Schema Options provided for applying a schema to a model
 */
export interface SchemaOptions extends Logging {
  /**
   * The character(s) that separates the schema name from the table name
   */
  schemaDelimiter?: string;
}

/**
 * Scope Options for Model.scope
 */
export interface ScopeOptions {
  /**
   * The scope(s) to apply. Scopes can either be passed as consecutive arguments, or as an array of arguments.
   * To apply simple scopes and scope functions with no arguments, pass them as strings. For scope function,
   * pass an object, with a `method` property. The value can either be a string, if the method does not take
   * any arguments, or an array, where the first element is the name of the method, and consecutive elements
   * are arguments to that method. Pass null to remove all scopes, including the default.
   */
  method: string | readonly [string, ...unknown[]];
}

type InvalidInSqlArray = ColumnReference | Fn | Cast | null | Literal;

/**
 * This type allows using `Op.or`, `Op.and`, and `Op.not` recursively around another type.
 * It also supports using a plain Array as an alias for `Op.and`. (unlike {@link AllowNotOrAndRecursive}).
 *
 * Example of plain-array treated as `Op.and`:
 * User.findAll({ where: [{ id: 1 }, { id: 2 }] });
 *
 * Meant to be used by {@link WhereOptions}.
 */
type AllowNotOrAndWithImplicitAndArrayRecursive<T> = AllowArray<
  // this is the equivalent of Op.and
  | T
  | { [Op.or]: AllowArray<AllowNotOrAndWithImplicitAndArrayRecursive<T>> }
  | { [Op.and]: AllowArray<AllowNotOrAndWithImplicitAndArrayRecursive<T>> }
  | { [Op.not]: AllowNotOrAndWithImplicitAndArrayRecursive<T> }
>;

/**
 * This type allows using `Op.or`, `Op.and`, and `Op.not` recursively around another type.
 * Unlike {@link AllowNotOrAndWithImplicitAndArrayRecursive}, it does not allow the 'implicit AND Array'.
 *
 * Example of plain-array NOT treated as Op.and:
 * User.findAll({ where: { id: [1, 2] } });
 *
 * Meant to be used by {@link WhereAttributeHashValue}.
 */
type AllowNotOrAndRecursive<T> =
  | T
  | { [Op.or]: AllowArray<AllowNotOrAndRecursive<T>> }
  | { [Op.and]: AllowArray<AllowNotOrAndRecursive<T>> }
  | { [Op.not]: AllowNotOrAndRecursive<T> };

type AllowArray<T> = T | T[];
type AllowAnyAll<T> =
  | T
  // Op.all: [x, z] results in ALL (ARRAY[x, z])
  // Some things cannot go in ARRAY. Op.values must be used to support them.
  | { [Op.all]: Exclude<T, InvalidInSqlArray>[] | Literal | { [Op.values]: Array<T | DynamicValues<T>> } }
  | { [Op.any]: Exclude<T, InvalidInSqlArray>[] | Literal | { [Op.values]: Array<T | DynamicValues<T>> } };

/**
 * The type accepted by every `where` option
 */
export type WhereOptions<TAttributes = any> = AllowNotOrAndWithImplicitAndArrayRecursive<
  | WhereAttributeHash<TAttributes>
  | Literal
  | Fn
  | Where
  | Json
>;

/**
 * @deprecated unused
 */
export interface AnyOperator {
  [Op.any]: readonly (string | number | Date | Literal)[] | Literal;
}

/** @deprecated unused */
export interface AllOperator {
  [Op.all]: readonly (string | number | Date | Literal)[] | Literal;
}

// number is always allowed because -Infinity & +Infinity are valid
export type Rangable<T> = readonly [
  lower: T | RangePart<T | number> | number | null,
  higher: T | RangePart<T | number> | number | null
] | EmptyRange;

/**
 * This type represents the output of the {@link RANGE} data type.
 */
// number is always allowed because -Infinity & +Infinity are valid
export type Range<T> = readonly [lower: RangePart<T | number>, higher: RangePart<T | number>] | EmptyRange;

type EmptyRange = [];

type RangePart<T> = { value: T, inclusive: boolean };

/**
 * Internal type - prone to changes. Do not export.
 * @private
 */
export type ColumnReference = Col | { [Op.col]: string };

/**
 * Internal type - prone to changes. Do not export.
 * @private
 */
type WhereSerializableValue = boolean | string | number | Buffer | Date;

/**
 * Internal type - prone to changes. Do not export.
 * @private
 */
type OperatorValues<AcceptableValues> =
  | StaticValues<AcceptableValues>
  | DynamicValues<AcceptableValues>;

/**
 * Represents acceptable Dynamic values.
 *
 * Dynamic values, as opposed to {@link StaticValues}. i.e. column references, functions, etc...
 */
type DynamicValues<AcceptableValues> =
  | Literal
  | ColumnReference
  | Fn
  | Cast
  // where() can only be used on boolean attributes
  | (AcceptableValues extends boolean ? Where : never)

/**
 * Represents acceptable Static values.
 *
 * Static values, as opposed to {@link DynamicValues}. i.e. booleans, strings, etc...
 */
type StaticValues<Type> =
  Type extends Range<infer RangeType> ? [lower: RangeType | RangePart<RangeType>, higher: RangeType | RangePart<RangeType>]
  : Type extends any[] ? { readonly [Key in keyof Type]: StaticValues<Type[Key]>}
  : Type extends null ? Type | WhereSerializableValue | null
  : Type | WhereSerializableValue;

/**
 * Operators that can be used in {@link WhereOptions}
 *
 * @typeParam AttributeType - The JS type of the attribute the operator is operating on.
 *
 * See https://sequelize.org/docs/v7/core-concepts/model-querying-basics/#operators
 */
// TODO: default to something more strict than `any` which lists serializable values
export interface WhereOperators<AttributeType = any> {
   /**
    * @example: `[Op.eq]: 6,` becomes `= 6`
    * @example: `[Op.eq]: [6, 7]` becomes `= ARRAY[6, 7]`
    * @example: `[Op.eq]: null` becomes `IS NULL`
    * @example: `[Op.eq]: true` becomes `= true`
    * @example: `[Op.eq]: literal('raw sql')` becomes `= raw sql`
    * @example: `[Op.eq]: col('column')` becomes `= "column"`
    * @example: `[Op.eq]: fn('NOW')` becomes `= NOW()`
    */
  [Op.eq]?: AllowAnyAll<OperatorValues<AttributeType>>;

  /**
   * @example: `[Op.ne]: 20,` becomes `!= 20`
   * @example: `[Op.ne]: [20, 21]` becomes `!= ARRAY[20, 21]`
   * @example: `[Op.ne]: null` becomes `IS NOT NULL`
   * @example: `[Op.ne]: true` becomes `!= true`
   * @example: `[Op.ne]: literal('raw sql')` becomes `!= raw sql`
   * @example: `[Op.ne]: col('column')` becomes `!= "column"`
   * @example: `[Op.ne]: fn('NOW')` becomes `!= NOW()`
   */
  [Op.ne]?: WhereOperators<AttributeType>[typeof Op.eq]; // accepts the same types as Op.eq

  /**
   * @example: `[Op.is]: null` becomes `IS NULL`
   * @example: `[Op.is]: true` becomes `IS TRUE`
   * @example: `[Op.is]: literal('value')` becomes `IS value`
   */
  [Op.is]?: Extract<AttributeType, null | boolean> | Literal;

  /**
   * @example: `[Op.not]: true` becomes `IS NOT TRUE`
   * @example: `{ col: { [Op.not]: { [Op.gt]: 5 } } }` becomes `NOT (col > 5)`
   */
  [Op.not]?: WhereOperators<AttributeType>[typeof Op.eq]; // accepts the same types as Op.eq ('Op.not' is not strictly the opposite of 'Op.is' due to legacy reasons)

  /** @example: `[Op.gte]: 6` becomes `>= 6` */
  [Op.gte]?: AllowAnyAll<OperatorValues<NonNullable<AttributeType>>>;

  /** @example: `[Op.lte]: 10` becomes `<= 10` */
  [Op.lte]?: WhereOperators<AttributeType>[typeof Op.gte]; // accepts the same types as Op.gte

  /** @example: `[Op.lt]: 10` becomes `< 10` */
  [Op.lt]?: WhereOperators<AttributeType>[typeof Op.gte]; // accepts the same types as Op.gte

  /** @example: `[Op.gt]: 6` becomes `> 6` */
  [Op.gt]?: WhereOperators<AttributeType>[typeof Op.gte]; // accepts the same types as Op.gte

  /**
   * @example: `[Op.between]: [6, 10],` becomes `BETWEEN 6 AND 10`
   */
  [Op.between]?:
    | [
      lowerInclusive: OperatorValues<NonNullable<AttributeType>>,
      higherInclusive: OperatorValues<NonNullable<AttributeType>>,
    ]
    | Literal;

  /** @example: `[Op.notBetween]: [11, 15],` becomes `NOT BETWEEN 11 AND 15` */
  [Op.notBetween]?: WhereOperators<AttributeType>[typeof Op.between];

  /** @example: `[Op.in]: [1, 2],` becomes `IN (1, 2)` */
  [Op.in]?: ReadonlyArray<OperatorValues<NonNullable<AttributeType>>> | Literal;

  /** @example: `[Op.notIn]: [1, 2],` becomes `NOT IN (1, 2)` */
  [Op.notIn]?: WhereOperators<AttributeType>[typeof Op.in];

  /**
   * @example: `[Op.like]: '%hat',` becomes `LIKE '%hat'`
   * @example: `[Op.like]: { [Op.any]: ['cat', 'hat'] }` becomes `LIKE ANY (ARRAY['cat', 'hat'])`
   */
  [Op.like]?: AllowAnyAll<OperatorValues<Extract<AttributeType, string>>>;

  /**
   * @example: `[Op.notLike]: '%hat'` becomes `NOT LIKE '%hat'`
   * @example: `[Op.notLike]: { [Op.any]: ['cat', 'hat']}` becomes `NOT LIKE ANY (ARRAY['cat', 'hat'])`
   */
  [Op.notLike]?: WhereOperators<AttributeType>[typeof Op.like];

  /**
   * case insensitive PG only
   *
   * @example: `[Op.iLike]: '%hat'` becomes `ILIKE '%hat'`
   * @example: `[Op.iLike]: { [Op.any]: ['cat', 'hat']}` becomes `ILIKE ANY (ARRAY['cat', 'hat'])`
   */
  [Op.iLike]?: WhereOperators<AttributeType>[typeof Op.like];

  /**
   * PG only
   *
   * @example: `[Op.notILike]: '%hat'` becomes `NOT ILIKE '%hat'`
   * @example: `[Op.notILike]: { [Op.any]: ['cat', 'hat']}` becomes `NOT ILIKE ANY (ARRAY['cat', 'hat'])`
   */
  [Op.notILike]?: WhereOperators<AttributeType>[typeof Op.like];

  /**
   * PG array & range 'overlaps' operator
   *
   * @example: `[Op.overlap]: [1, 2]` becomes `&& [1, 2]`
   */
  // https://www.postgresql.org/docs/14/functions-range.html range && range
  // https://www.postgresql.org/docs/14/functions-array.html array && array
  [Op.overlap]?: AllowAnyAll<
    | (
      // RANGE && RANGE
      AttributeType extends Range<infer RangeType> ? Rangable<RangeType>
      // ARRAY && ARRAY
      : AttributeType extends any[] ? StaticValues<NonNullable<AttributeType>>
      : never
    )
    | DynamicValues<AttributeType>
  >;

  /**
   * PG array & range 'contains' operator
   *
   * @example: `[Op.contains]: [1, 2]` becomes `@> [1, 2]`
   */
  // https://www.postgresql.org/docs/14/functions-json.html jsonb @> jsonb
  // https://www.postgresql.org/docs/14/functions-range.html range @> range ; range @> element
  // https://www.postgresql.org/docs/14/functions-array.html array @> array
  [Op.contains]?:
    // RANGE @> ELEMENT
    | AttributeType extends Range<infer RangeType> ? OperatorValues<OperatorValues<NonNullable<RangeType>>> : never
    // ARRAY @> ARRAY ; RANGE @> RANGE
    | WhereOperators<AttributeType>[typeof Op.overlap];

  /**
   * PG array & range 'contained by' operator
   *
   * @example: `[Op.contained]: [1, 2]` becomes `<@ [1, 2]`
   */
  [Op.contained]?:
    AttributeType extends any[]
      // ARRAY <@ ARRAY ; RANGE <@ RANGE
      ? WhereOperators<AttributeType>[typeof Op.overlap]
      // ELEMENT <@ RANGE
      : AllowAnyAll<OperatorValues<Rangable<AttributeType>>>;

  /**
   * Strings starts with value.
   */
  [Op.startsWith]?: OperatorValues<Extract<AttributeType, string>>;

  /**
   * String ends with value.
   */
  [Op.endsWith]?: WhereOperators<AttributeType>[typeof Op.startsWith];
  /**
   * String contains value.
   */
  [Op.substring]?: WhereOperators<AttributeType>[typeof Op.startsWith];

  /**
   * MySQL/PG only
   *
   * Matches regular expression, case sensitive
   *
   * @example: `[Op.regexp]: '^[h|a|t]'` becomes `REGEXP/~ '^[h|a|t]'`
   */
  [Op.regexp]?: AllowAnyAll<OperatorValues<Extract<AttributeType, string>>>;

  /**
   * MySQL/PG only
   *
   * Does not match regular expression, case sensitive
   *
   * @example: `[Op.notRegexp]: '^[h|a|t]'` becomes `NOT REGEXP/!~ '^[h|a|t]'`
   */
  [Op.notRegexp]?: WhereOperators<AttributeType>[typeof Op.regexp];

  /**
   * PG only
   *
   * Matches regular expression, case insensitive
   *
   * @example: `[Op.iRegexp]: '^[h|a|t]'` becomes `~* '^[h|a|t]'`
   */
  [Op.iRegexp]?: WhereOperators<AttributeType>[typeof Op.regexp];

  /**
   * PG only
   *
   * Does not match regular expression, case insensitive
   *
   * @example: `[Op.notIRegexp]: '^[h|a|t]'` becomes `!~* '^[h|a|t]'`
   */
  [Op.notIRegexp]?: WhereOperators<AttributeType>[typeof Op.regexp];

  /** @example: `[Op.match]: Sequelize.fn('to_tsquery', 'fat & rat')` becomes `@@ to_tsquery('fat & rat')` */
  [Op.match]?: AllowAnyAll<DynamicValues<AttributeType>>;

  /**
   * PG only
   *
   * Whether the range is strictly left of the other range.
   *
   * @example:
   * ```typescript
   * { rangeAttribute: { [Op.strictLeft]: [1, 2] } }
   * // results in
   * // "rangeAttribute" << [1, 2)
   * ```
   *
   * https://www.postgresql.org/docs/14/functions-range.html
   */
  [Op.strictLeft]?:
    | AttributeType extends Range<infer RangeType> ? Rangable<RangeType> : never
    | DynamicValues<AttributeType>;

  /**
   * PG only
   *
   * Whether the range is strictly right of the other range.
   *
   * @example:
   * ```typescript
   * { rangeAttribute: { [Op.strictRight]: [1, 2] } }
   * // results in
   * // "rangeAttribute" >> [1, 2)
   * ```
   *
   * https://www.postgresql.org/docs/14/functions-range.html
   */
  [Op.strictRight]?: WhereOperators<AttributeType>[typeof Op.strictLeft];

  /**
   * PG only
   *
   * Whether the range extends to the left of the other range.
   *
   * @example:
   * ```typescript
   * { rangeAttribute: { [Op.noExtendLeft]: [1, 2] } }
   * // results in
   * // "rangeAttribute" &> [1, 2)
   * ```
   *
   * https://www.postgresql.org/docs/14/functions-range.html
   */
  [Op.noExtendLeft]?: WhereOperators<AttributeType>[typeof Op.strictLeft];

  /**
   * PG only
   *
   * Whether the range extends to the right of the other range.
   *
   * @example:
   * ```typescript
   * { rangeAttribute: { [Op.noExtendRight]: [1, 2] } }
   * // results in
   * // "rangeAttribute" &< [1, 2)
   * ```
   *
   * https://www.postgresql.org/docs/14/functions-range.html
   */
  [Op.noExtendRight]?: WhereOperators<AttributeType>[typeof Op.strictLeft];

  /**
   * PG only
   *
   * Whether the two ranges are adjacent.
   *
   * @example:
   * ```typescript
   * { rangeAttribute: { [Op.adjacent]: [1, 2] } }
   * // results in
   * // "rangeAttribute" -|- [1, 2)
   * ```
   *
   * https://www.postgresql.org/docs/14/functions-range.html
   */
  [Op.adjacent]?: WhereOperators<AttributeType>[typeof Op.strictLeft];
}

/**
 * Example: `[Op.or]: [{a: 5}, {a: 6}]` becomes `(a = 5 OR a = 6)`
 *
 * @deprecated do not use me!
 */
// TODO [>6]: Remove me
export interface OrOperator<TAttributes = any> {
  [Op.or]: WhereOptions<TAttributes> | readonly WhereOptions<TAttributes>[] | WhereValue<TAttributes> | readonly WhereValue<TAttributes>[];
}

/**
 * Example: `[Op.and]: {a: 5}` becomes `AND (a = 5)`
 *
 * @deprecated do not use me!
 */
// TODO [>6]: Remove me
export interface AndOperator<TAttributes = any> {
  [Op.and]: WhereOptions<TAttributes> | readonly WhereOptions<TAttributes>[] | WhereValue<TAttributes> | readonly WhereValue<TAttributes>[];
}

/**
 * Where Geometry Options
 */
export interface WhereGeometryOptions {
  type: string;
  coordinates: readonly (number[] | number)[];
}

/**
 * Used for the right hand side of WhereAttributeHash.
 * WhereAttributeHash is in there for JSON columns.
 *
 * @deprecated do not use me
 */
// TODO [>6]: remove this
export type WhereValue<TAttributes = any> =
  | string
  | number
  | bigint
  | boolean
  | Date
  | Buffer
  | null
  | WhereAttributeHash<any> // for JSON columns
  | Col // reference another column
  | Fn
  | WhereGeometryOptions

/**
 * A hash of attributes to describe your search.
 *
 * Possible key values:
 *
 * - An attribute name: `{ id: 1 }`
 * - A nested attribute: `{ '$projects.id$': 1 }`
 * - A JSON key: `{ 'object.key': 1 }`
 * - A cast: `{ 'id::integer': 1 }`
 *
 * - A combination of the above: `{ '$join.attribute$.json.path::integer': 1 }`
 */
export type WhereAttributeHash<TAttributes = any> = {
  // support 'attribute' & '$attribute$'
  [AttributeName in keyof TAttributes as AttributeName extends string ? AttributeName | `$${AttributeName}$` : never]?: WhereAttributeHashValue<TAttributes[AttributeName]>;
} & {
  [AttributeName in keyof TAttributes as AttributeName extends string ?
    // support 'json.path', '$json$.path'
    | `${AttributeName}.${string}` | `$${AttributeName}$.${string}`
    // support 'attribute::cast', '$attribute$::cast', 'json.path::cast' & '$json$.path::cast'
    | `${AttributeName | `$${AttributeName}$` | `${AttributeName}.${string}` | `$${AttributeName}$.${string}`}::${string}`
  : never]?: WhereAttributeHashValue<any>;
} & {
  // support '$nested.attribute$', '$nested.attribute$::cast', '$nested.attribute$.json.path', & '$nested.attribute$.json.path::cast'
  // TODO [2022-05-26]: Remove this ts-ignore once we drop support for TS < 4.4
  // TypeScript < 4.4 does not support using a Template Literal Type as a key.
  //  note: this *must* be a ts-ignore, as it works in ts >= 4.4
  // @ts-ignore
  [attribute: `$${string}.${string}$` | `$${string}.${string}$::${string}` | `$${string}.${string}$.${string}` | `$${string}.${string}$.${string}::${string}`]: WhereAttributeHashValue<any>;
}

/**
 * Types that can be compared to an attribute in a WHERE context.
 */
export type WhereAttributeHashValue<AttributeType> =
  | AllowNotOrAndRecursive<
    // if the right-hand side is an array, it will be equal to Op.in
    // otherwise it will be equal to Op.eq
    // Exception: array attribtues always use Op.eq, never Op.in.
    | AttributeType extends any[]
      ? WhereOperators<AttributeType>[typeof Op.eq] | WhereOperators<AttributeType>
      : (
        | WhereOperators<AttributeType>[typeof Op.in]
        | WhereOperators<AttributeType>[typeof Op.eq]
        | WhereOperators<AttributeType>
      )
    >
  // TODO: this needs a simplified version just for JSON columns
  | WhereAttributeHash<any> // for JSON columns

/**
 * Through options for Include Options
 */
export interface IncludeThroughOptions extends Filterable<any>, Projectable {
  /**
   * The alias of the relation, in case the model you want to eagerly load is aliassed. For `hasOne` /
   * `belongsTo`, this should be the singular name, and for `hasMany`, it should be the plural
   */
  as?: string;

  /**
   * If true, only non-deleted records will be returned from the join table.
   * If false, both deleted and non-deleted records will be returned.
   * Only applies if through model is paranoid.
   */
  paranoid?: boolean;
}

/**
 * Options for eager-loading associated models, also allowing for all associations to be loaded at once
 */
export type Includeable = ModelType | Association | IncludeOptions | { all: true, nested?: true } | string;

/**
 * Complex include options
 */
export interface IncludeOptions extends Filterable<any>, Projectable, Paranoid {
  /**
   * Mark the include as duplicating, will prevent a subquery from being used.
   */
  duplicating?: boolean;

  /**
   * The model you want to eagerly load.
   * This option only works if this model is only associated once to the parent model of this query.
   * We recommend you use {@link IncludeOptions.association} instead.
   */
  model?: ModelType;

  /**
   * The alias of the relation, in case the model you want to eagerly load is aliased. For `hasOne` /
   * `belongsTo`, this should be the singular name, and for `hasMany`, it should be the plural.
   *
   * @deprecated using "as" is the same as using {@link IncludeOptions.association}
   *  because "as" is always the name of the association.
   */
  as?: string;

  /**
   * The association you want to eagerly load.
   * Either the name of the association, or one of the association objects that are available in {@link Model.associations}.
   *
   * This can be used instead of providing a model/as pair
   */
  association?: Association | string;

  /**
   * Custom `on` clause, overrides default.
   */
  on?: WhereOptions<any>;

  /**
   * Note that this converts the eager load to an inner join,
   * unless you explicitly set `required: false`
   */
  where?: WhereOptions<any>;

  /**
   * If true, converts to an inner join, which means that the parent model will only be loaded if it has any
   * matching children. True if `include.where` is set, false otherwise.
   */
  required?: boolean;

  /**
   * If true, converts to a right join if dialect support it. Ignored if `include.required` is true.
   */
  right?: boolean;

  /**
   * Limit include. Only available when setting `separate` to true.
   */
  limit?: Nullish<number>;

  /**
   * Run include in separate queries.
   */
  separate?: boolean;

  /**
   * Through Options
   */
  through?: IncludeThroughOptions;

  /**
   * Load further nested related models
   */
  include?: Includeable[];

  /**
   * Order include. Only available when setting `separate` to true.
   */
  order?: Order;

  /**
   * Use sub queries. This should only be used if you know for sure the query does not result in a cartesian product.
   */
  subQuery?: boolean;
}

type OrderItemAssociation = Association | ModelStatic<Model> | { model: ModelStatic<Model>; as: string } | string
type OrderItemColumn = string | Col | Fn | Literal
export type OrderItem =
  | string
  | Fn
  | Col
  | Literal
  | [OrderItemColumn, string]
  | [OrderItemAssociation, OrderItemColumn]
  | [OrderItemAssociation, OrderItemColumn, string]
  | [OrderItemAssociation, OrderItemAssociation, OrderItemColumn]
  | [OrderItemAssociation, OrderItemAssociation, OrderItemColumn, string]
  | [OrderItemAssociation, OrderItemAssociation, OrderItemAssociation, OrderItemColumn]
  | [OrderItemAssociation, OrderItemAssociation, OrderItemAssociation, OrderItemColumn, string]
  | [OrderItemAssociation, OrderItemAssociation, OrderItemAssociation, OrderItemAssociation, OrderItemColumn]
  | [OrderItemAssociation, OrderItemAssociation, OrderItemAssociation, OrderItemAssociation, OrderItemColumn, string]
export type Order = Fn | Col | Literal | OrderItem[];

/**
 * Please note if this is used the aliased property will not be available on the model instance
 * as a property but only via `instance.get('alias')`.
 */
export type ProjectionAlias = readonly [string | Literal | Fn | Col, string];

export type FindAttributeOptions =
  | (string | ProjectionAlias)[]
  | {
    exclude: string[];
    include?: (string | ProjectionAlias)[];
  }
  | {
    exclude?: string[];
    include: (string | ProjectionAlias)[];
  };

export interface IndexHint {
  type: IndexHints;
  values: string[];
}

export interface IndexHintable {
  /**
   * MySQL only.
   */
  indexHints?: IndexHint[];
}

/**
 * Options that are passed to any model creating a SELECT query
 *
 * A hash of options to describe the scope of the search
 */
export interface FindOptions<TAttributes = any>
  extends QueryOptions, Filterable<TAttributes>, Projectable, Paranoid, IndexHintable
{
  /**
   * A list of associations to eagerly load using a left join (a single association is also supported). Supported is either
   * `{ include: Model1 }`, `{ include: [ Model1, Model2, ...]}`, `{ include: [{ model: Model1, as: 'Alias' }]}` or
   * `{ include: [{ all: true }]}`.
   * If your association are set up with an `as` (eg. `X.hasMany(Y, { as: 'Z }`, you need to specify Z in
   * the as attribute when eager loading Y).
   */
  include?: Includeable | Includeable[];

  /**
   * Specifies an ordering. If a string is provided, it will be escaped. Using an array, you can provide
   * several columns / functions to order by. Each element can be further wrapped in a two-element array. The
   * first element is the column / function to order by, the second is the direction. For example:
   * `order: [['name', 'DESC']]`. In this way the column will be escaped, but the direction will not.
   */
  order?: Order;

  /**
   * GROUP BY in sql
   */
  group?: GroupOption;

  /**
   * Limits how many items will be retrieved by the operation.
   *
   * If `limit` and `include` are used together, Sequelize will turn the `subQuery` option on by default.
   * This is done to ensure that `limit` only impacts the Model on the same level as the `limit` option.
   *
   * You can disable this behavior by explicitly setting `subQuery: false`, however `limit` will then
   * affect the total count of returned values, including eager-loaded associations, instead of just one table.
   *
   * @example
   * // in the following query, `limit` only affects the "User" model.
   * // This will return 2 users, each including all of their projects.
   * User.findAll({
   *   limit: 2,
   *   include: [User.associations.projects],
   * });
   *
   * @example
   * // in the following query, `limit` affects the total number of returned values, eager-loaded associations included.
   * // This may return 2 users, each with one project,
   * //  or 1 user with 2 projects.
   * User.findAll({
   *   limit: 2,
   *   include: [User.associations.projects],
   *   subQuery: false,
   * });
   */
  limit?: Nullish<number>;

  // TODO: document this - this is an undocumented property but it exists and there are tests for it.
  groupedLimit?: unknown;

  /**
   * Skip the results;
   */
  offset?: number;

  /**
   * Lock the selected rows. Possible options are transaction.LOCK.UPDATE and transaction.LOCK.SHARE.
   * Postgres also supports transaction.LOCK.KEY_SHARE, transaction.LOCK.NO_KEY_UPDATE and specific model
   * locks with joins. See [transaction.LOCK for an example](transaction#lock)
   */
  lock?:
  | LOCK
  | { level: LOCK; of: ModelStatic<Model> }
  | boolean;
  /**
   * Skip locked rows. Only supported in Postgres.
   */
  skipLocked?: boolean;

  /**
   * Return raw result. See sequelize.query for more information.
   */
  raw?: boolean;

  /**
   * Select group rows after groups and aggregates are computed.
   */
  having?: WhereOptions<any>;

  /**
   * Use sub queries (internal).
   *
   * If unspecified, this will `true` by default if `limit` is specified, and `false` otherwise.
   * See {@link FindOptions#limit} for more information.
   */
  subQuery?: boolean;

  /**
   * Throws an error if the query would return 0 results.
   */
  rejectOnEmpty?: boolean | Error;
}

export interface NonNullFindOptions<TAttributes = any> extends FindOptions<TAttributes> {
  /**
   * Throw if nothing was found.
   */
  rejectOnEmpty: true | Error;
}

/**
 * Options for Model.count method
 */
export interface CountOptions<TAttributes = any>
  extends Logging, Transactionable, Filterable<TAttributes>, Projectable, Paranoid, Poolable
{
  /**
   * Include options. See `find` for details
   */
  include?: Includeable | Includeable[];

  /**
   * Apply COUNT(DISTINCT(col))
   */
  distinct?: boolean;

  /**
   * GROUP BY in sql
   * Used in conjunction with `attributes`.
   *
   * @see Projectable
   */
  group?: GroupOption;

  /**
   * The column to aggregate on.
   */
  col?: string;
}

/**
 * Options for Model.count when GROUP BY is used
 */
export type CountWithOptions<TAttributes = any> = SetRequired<CountOptions<TAttributes>, 'group'>

export interface FindAndCountOptions<TAttributes = any> extends CountOptions<TAttributes>, FindOptions<TAttributes> { }

export interface GroupedCountResultItem {
  [key: string]: unknown // projected attributes
  count: number // the count for each group
}

/**
 * Options for Model.build method
 */
export interface BuildOptions {
  /**
   * If set to true, values will ignore field and virtual setters.
   */
  raw?: boolean;

  /**
   * Is this record new
   */
  isNewRecord?: boolean;

  /**
   * An array of include options. A single option is also supported - Used to build prefetched/included model instances. See `set`
   *
   * TODO: See set
   */
  include?: Includeable | Includeable[];
}

export interface Silent {
  /**
   * If true, the updatedAt timestamp will not be updated.
   *
   * @default false
   */
  silent?: boolean;
}

/**
 * Options for Model.create method
 */
export interface CreateOptions<TAttributes = any> extends BuildOptions, Logging, Silent, Transactionable, Hookable {
  /**
   * If set, only columns matching those in fields will be saved
   */
  fields?: (keyof TAttributes)[];

  /**
   * dialect specific ON CONFLICT DO NOTHING / INSERT IGNORE
   */
  ignoreDuplicates?: boolean;

  /**
   * Return the affected rows (only for postgres)
   */
  returning?: boolean | (keyof TAttributes)[];

  /**
   * If false, validations won't be run.
   *
   * @default true
   */
  validate?: boolean;

}

export interface Hookable {

  /**
   * If `false` the applicable hooks will not be called.
   * The default value depends on the context.
   */
  hooks?: boolean
}

/**
 * Options for Model.findOrCreate method
 */
export interface FindOrCreateOptions<TAttributes = any, TCreationAttributes = TAttributes>
  extends FindOptions<TAttributes>, CreateOptions<TAttributes>
{
  /**
   * Default values to use if building a new instance
   */
  defaults?: TCreationAttributes;
}

/**
 * Options for Model.findOrBuild method
 */
export interface FindOrBuildOptions<TAttributes = any, TCreationAttributes = TAttributes>
  extends FindOptions<TAttributes>, BuildOptions
{
  /**
   * Default values to use if building a new instance
   */
  defaults?: TCreationAttributes;
}

/**
 * Options for Model.upsert method
 */
export interface UpsertOptions<TAttributes = any> extends Logging, Transactionable, SearchPathable, Hookable {
  /**
   * The fields to insert / update. Defaults to all fields
   */
  fields?: (keyof TAttributes)[];

  /**
   * Return the affected rows (only for postgres)
   */
  returning?: boolean | (keyof TAttributes)[];

  /**
   * Run validations before the row is inserted
   */
  validate?: boolean;
  /**
   * Optional override for the conflict fields in the ON CONFLICT part of the query.
   * Only supported in Postgres >= 9.5 and SQLite >= 3.24.0
   */
   conflictFields?: (keyof TAttributes)[];
}

/**
 * Options for Model.bulkCreate method
 */
export interface BulkCreateOptions<TAttributes = any> extends Logging, Transactionable, Hookable, SearchPathable {
  /**
   * Fields to insert (defaults to all fields)
   */
  fields?: (keyof TAttributes)[];

  /**
   * Should each row be subject to validation before it is inserted. The whole insert will fail if one row
   * fails validation
   */
  validate?: boolean;

  /**
   * Run before / after create hooks for each individual Instance? BulkCreate hooks will still be run if
   * options.hooks is true.
   */
  individualHooks?: boolean;

  /**
   * Ignore duplicate values for primary keys?
   *
   * @default false
   */
  ignoreDuplicates?: boolean;

  /**
   * Fields to update if row key already exists (on duplicate key update)? (only supported by MySQL,
   * MariaDB, SQLite >= 3.24.0 & Postgres >= 9.5).
   */
  updateOnDuplicate?: (keyof TAttributes)[];

  /**
   * Include options. See `find` for details
   */
  include?: Includeable | Includeable[];

  /**
   * Return all columns or only the specified columns for the affected rows (only for postgres)
   */
  returning?: boolean | (keyof TAttributes)[];
}

/**
 * The options passed to Model.destroy in addition to truncate
 */
export interface TruncateOptions<TAttributes = any> extends Logging, Transactionable, Filterable<TAttributes>, Hookable {
  /**
   * Only used in conjuction with TRUNCATE. Truncates  all tables that have foreign-key references to the
   * named table, or to any tables added to the group due to CASCADE.
   *
   * @default false;
   */
  cascade?: boolean;

  /**
   * If set to true, destroy will SELECT all records matching the where parameter and will execute before /
   * after destroy hooks on each row
   */
  individualHooks?: boolean;

  /**
   * How many rows to delete
   */
  limit?: Nullish<number>;

  /**
   * Delete instead of setting deletedAt to current timestamp (only applicable if `paranoid` is enabled)
   */
  force?: boolean;

  /**
   * Only used in conjunction with `truncate`.
   * Automatically restart sequences owned by columns of the truncated table
   */
  restartIdentity?: boolean;
}

/**
 * Options used for Model.destroy
 */
export interface DestroyOptions<TAttributes = any> extends TruncateOptions<TAttributes> {
  /**
   * If set to true, dialects that support it will use TRUNCATE instead of DELETE FROM. If a table is
   * truncated the where and limit options are ignored
   */
  truncate?: boolean;
}

/**
 * Options for Model.restore
 */
export interface RestoreOptions<TAttributes = any> extends Logging, Transactionable, Filterable<TAttributes>, Hookable {

  /**
   * If set to true, restore will find all records within the where parameter and will execute before / after
   * bulkRestore hooks on each row
   */
  individualHooks?: boolean;

  /**
   * How many rows to undelete
   */
  limit?: Nullish<number>;
}

/**
 * Options used for Model.update
 */
export interface UpdateOptions<TAttributes = any> extends Logging, Transactionable, Paranoid, Hookable {
  /**
   * Options to describe the scope of the search.
   */
  where: WhereOptions<TAttributes>;

  /**
   * Fields to update (defaults to all fields)
   */
  fields?: (keyof TAttributes)[];

  /**
   * Should each row be subject to validation before it is inserted. The whole insert will fail if one row
   * fails validation.
   *
   * @default true
   */
  validate?: boolean;

  /**
   * Whether or not to update the side effects of any virtual setters.
   *
   * @default true
   */
  sideEffects?: boolean;

  /**
   * Run before / after update hooks?. If true, this will execute a SELECT followed by individual UPDATEs.
   * A select is needed, because the row data needs to be passed to the hooks
   *
   * @default false
   */
  individualHooks?: boolean;

  /**
   * Return the affected rows (only for postgres)
   */
  returning?: boolean | (keyof TAttributes)[];

  /**
   * How many rows to update (only for mysql and mariadb)
   */
  limit?: Nullish<number>;

  /**
   * If true, the updatedAt timestamp will not be updated.
   */
  silent?: boolean;
}

/**
 * Used by {@link Model.update}
 */
export type UpdateValues<M extends Model> = {
  [key in keyof Attributes<M>]?: Attributes<M>[key] | Fn | Col | Literal;
};

/**
 * Options used for Model.aggregate
 */
export interface AggregateOptions<T extends DataType | unknown, TAttributes = any>
  extends QueryOptions, Filterable<TAttributes>, Paranoid
{
  /**
   * The type of the result. If `field` is a field in this Model, the default will be the type of that field,
   * otherwise defaults to float.
   */
  dataType?: string | T;

  /**
   * Applies DISTINCT to the field being aggregated over
   */
  distinct?: boolean;
}

// instance

/**
 * Options used for Instance.increment method
 */
export interface IncrementDecrementOptions<TAttributes = any>
  extends Logging, Transactionable, Silent, SearchPathable, Filterable<TAttributes> { }

/**
 * Options used for Instance.increment method
 */
export interface IncrementDecrementOptionsWithBy<TAttributes = any> extends IncrementDecrementOptions<TAttributes> {
  /**
   * The number to increment by
   *
   * @default 1
   */
  by?: number;
}

/**
 * Options used for Instance.restore method
 */
export interface InstanceRestoreOptions extends Logging, Transactionable { }

/**
 * Options used for Instance.destroy method
 */
export interface InstanceDestroyOptions extends Logging, Transactionable, Hookable {
  /**
   * If set to true, paranoid models will actually be deleted
   */
  force?: boolean;
}

/**
 * Options used for Instance.update method
 */
export interface InstanceUpdateOptions<TAttributes = any> extends
  SaveOptions<TAttributes>, SetOptions, Filterable<TAttributes> { }

/**
 * Options used for Instance.set method
 */
export interface SetOptions {
  /**
   * If set to true, field and virtual setters will be ignored
   */
  raw?: boolean;

  /**
   * Clear all previously set data values
   */
  reset?: boolean;
}

/**
 * Options used for Instance.save method
 */
export interface SaveOptions<TAttributes = any> extends Logging, Transactionable, Silent, Hookable {
  /**
   * An optional array of strings, representing database columns. If fields is provided, only those columns
   * will be validated and saved.
   */
  fields?: (keyof TAttributes)[];

  /**
   * If false, validations won't be run.
   *
   * @default true
   */
  validate?: boolean;

  /**
   * A flag that defines if null values should be passed as values or not.
   *
   * @default false
   */
  omitNull?: boolean;

  association?: boolean;
}

/**
 * Model validations, allow you to specify format/content/inheritance validations for each attribute of the
 * model.
 *
 * Validations are automatically run on create, update and save. You can also call validate() to manually
 * validate an instance.
 *
 * The validations are implemented by validator.js.
 */
export interface ModelValidateOptions {
  /**
   * - `{ is: ['^[a-z]+$','i'] }` will only allow letters
   * - `{ is: /^[a-z]+$/i }` also only allows letters
   */
  is?: string | readonly (string | RegExp)[] | RegExp | { msg: string; args: string | readonly (string | RegExp)[] | RegExp };

  /**
   * - `{ not: ['[a-z]','i'] }` will not allow letters
   */
  not?: string | readonly (string | RegExp)[] | RegExp | { msg: string; args: string | readonly (string | RegExp)[] | RegExp };

  /**
   * checks for email format (foo@bar.com)
   */
  isEmail?: boolean | { msg: string };

  /**
   * checks for url format (http://foo.com)
   */
  isUrl?: boolean | { msg: string };

  /**
   * checks for IPv4 (129.89.23.1) or IPv6 format
   */
  isIP?: boolean | { msg: string };

  /**
   * checks for IPv4 (129.89.23.1)
   */
  isIPv4?: boolean | { msg: string };

  /**
   * checks for IPv6 format
   */
  isIPv6?: boolean | { msg: string };

  /**
   * will only allow letters
   */
  isAlpha?: boolean | { msg: string };

  /**
   * will only allow alphanumeric characters, so "_abc" will fail
   */
  isAlphanumeric?: boolean | { msg: string };

  /**
   * will only allow numbers
   */
  isNumeric?: boolean | { msg: string };

  /**
   * checks for valid integers
   */
  isInt?: boolean | { msg: string };

  /**
   * checks for valid floating point numbers
   */
  isFloat?: boolean | { msg: string };

  /**
   * checks for any numbers
   */
  isDecimal?: boolean | { msg: string };

  /**
   * checks for lowercase
   */
  isLowercase?: boolean | { msg: string };

  /**
   * checks for uppercase
   */
  isUppercase?: boolean | { msg: string };

  /**
   * won't allow null
   */
  notNull?: boolean | { msg: string };

  /**
   * only allows null
   */
  isNull?: boolean | { msg: string };

  /**
   * don't allow empty strings
   */
  notEmpty?: boolean | { msg: string };

  /**
   * only allow a specific value
   */
  equals?: string | { msg: string };

  /**
   * force specific substrings
   */
  contains?: string | { msg: string };

  /**
   * check the value is not one of these
   */
  notIn?: ReadonlyArray<readonly any[]> | { msg: string; args: ReadonlyArray<readonly any[]> };

  /**
   * check the value is one of these
   */
  isIn?: ReadonlyArray<readonly any[]> | { msg: string; args: ReadonlyArray<readonly any[]> };

  /**
   * don't allow specific substrings
   */
  notContains?: readonly string[] | string | { msg: string; args: readonly string[] | string };

  /**
   * only allow values with length between 2 and 10
   */
  len?: readonly [number, number] | { msg: string; args: readonly [number, number] };

  /**
   * only allow uuids
   */
  isUUID?: number | { msg: string; args: number };

  /**
   * only allow date strings
   */
  isDate?: boolean | { msg: string; args: boolean };

  /**
   * only allow date strings after a specific date
   */
  isAfter?: string | { msg: string; args: string };

  /**
   * only allow date strings before a specific date
   */
  isBefore?: string | { msg: string; args: string };

  /**
   * only allow values
   */
  max?: number | { msg: string; args: readonly [number] };

  /**
   * only allow values >= 23
   */
  min?: number | { msg: string; args: readonly [number] };

  /**
   * only allow arrays
   */
  isArray?: boolean | { msg: string; args: boolean };

  /**
   * check for valid credit card numbers
   */
  isCreditCard?: boolean | { msg: string; args: boolean };

  // TODO: Enforce 'rest' indexes to have type `(value: unknown) => boolean`
  // Blocked by: https://github.com/microsoft/TypeScript/issues/7765
  /**
   * Custom validations are also possible
   */
  [name: string]: unknown;
}

/**
 * Interface for indexes property in InitOptions
 */
export type ModelIndexesOptions = IndexesOptions

/**
 * Interface for name property in InitOptions
 */
export interface ModelNameOptions {
  /**
   * Singular model name
   */
  singular?: string;

  /**
   * Plural model name
   */
  plural?: string;
}

export type BuiltModelName = Required<ModelNameOptions>;

/**
 * Interface for getterMethods in InitOptions
 */
export interface ModelGetterOptions<M extends Model = Model> {
  [name: string]: (this: M) => unknown;
}

/**
 * Interface for setterMethods in InitOptions
 */
export interface ModelSetterOptions<M extends Model = Model> {
  [name: string]: (this: M, val: any) => void;
}

/**
 * Interface for Define Scope Options
 */
export interface ModelScopeOptions<TAttributes = any> {
  /**
   * Name of the scope and it's query
   */
  [scopeName: string]: FindOptions<TAttributes> | ((...args: readonly any[]) => FindOptions<TAttributes>);
}

/**
 * General column options
 */
export interface ColumnOptions {
  /**
   * If false, the column will have a NOT NULL constraint, and a not null validation will be run before an
   * instance is saved.
   *
   * @default true
   */
  allowNull?: boolean;

  /**
   *  If set, sequelize will map the attribute name to a different name in the database
   */
  field?: string;

  /**
   * A literal default value, a JavaScript function, or an SQL function (see `sequelize.fn`)
   */
  defaultValue?: unknown;
}

/**
 * References options for the column's attributes
 */
export interface ModelAttributeColumnReferencesOptions {
  /**
   * If this column references another table, provide it here as a Model, or a string
   */
  model?: TableName | ModelType;

  /**
   * The column of the foreign table that this column references
   */
  key?: string;

  /**
   * When to check for the foreign key constraint
   *
   * PostgreSQL only
   */
  deferrable?: Deferrable;
}

/**
 * Column options for the model schema attributes
 */
export interface ModelAttributeColumnOptions<M extends Model = Model> extends ColumnOptions {
  /**
   * A string or a data type
   */
  type: DataType;

  /**
   * If true, the column will get a unique constraint. If a string is provided, the column will be part of a
   * composite unique index. If multiple columns have the same string, they will be part of the same unique
   * index
   */
  unique?: boolean | string | { name: string; msg: string };

  /**
   * Primary key flag
   */
  primaryKey?: boolean;

  /**
   * Is this field an auto increment field
   */
  autoIncrement?: boolean;

  /**
   * If this field is a Postgres auto increment field, use Postgres `GENERATED BY DEFAULT AS IDENTITY` instead of `SERIAL`. Postgres 10+ only.
   */
  autoIncrementIdentity?: boolean;

  /**
   * Comment for the database
   */
  comment?: string;

  /**
   * An object with reference configurations or the column name as string
   */
  references?: string | ModelAttributeColumnReferencesOptions;

  /**
   * What should happen when the referenced key is updated. One of CASCADE, RESTRICT, SET DEFAULT, SET NULL or
   * NO ACTION
   */
  onUpdate?: string;

  /**
   * What should happen when the referenced key is deleted. One of CASCADE, RESTRICT, SET DEFAULT, SET NULL or
   * NO ACTION
   */
  onDelete?: string;


  /**
   * An object of validations to execute for this column every time the model is saved. Can be either the
   * name of a validation provided by validator.js, a validation function provided by extending validator.js
   * (see the
   * `DAOValidator` property for more details), or a custom validation function. Custom validation functions
   * are called with the value of the field, and can possibly take a second callback argument, to signal that
   * they are asynchronous. If the validator is sync, it should throw in the case of a failed validation, it
   * it is async, the callback should be called with the error text.
   */
  validate?: ModelValidateOptions;

  /**
   * Usage in object notation
   *
   * ```js
   * class MyModel extends Model {}
   * MyModel.init({
   *   states: {
   *     type:   Sequelize.ENUM,
   *     values: ['active', 'pending', 'deleted']
   *   }
   * }, { sequelize })
   * ```
   */
  values?: readonly string[];

  /**
   * Provide a custom getter for this column. Use `this.getDataValue(String)` to manipulate the underlying
   * values.
   */
  get?(this: M): unknown;

  /**
   * Provide a custom setter for this column. Use `this.setDataValue(String, Value)` to manipulate the
   * underlying values.
   */
  set?(this: M, val: unknown): void;

  /**
   * This attribute was added by sequelize. Do not use!
   *
   * @private
   * @internal
   */
  _autoGenerated?: boolean;
}

export interface BuiltModelAttributeColumOptions<M extends Model = Model> extends ModelAttributeColumnOptions {
  /**
   * The name of the attribute (JS side).
   */
  fieldName: string;
}

/**
 * Interface for Attributes provided for all columns in a model
 */
export type ModelAttributes<M extends Model = Model, TAttributes = any> = {
  /**
   * The description of a database column
   */
  [name in keyof TAttributes]: DataType | ModelAttributeColumnOptions<M>;
}

/**
 * Possible types for primary keys
 */
export type Identifier = number | string | Buffer;

/**
 * Options for model definition
 */
export interface ModelOptions<M extends Model = Model> {
  /**
   * Define the default search scope to use for this model. Scopes have the same form as the options passed to
   * find / findAll.
   */
  defaultScope?: FindOptions<Attributes<M>>;

  /**
   * More scopes, defined in the same way as defaultScope above. See `Model.scope` for more information about
   * how scopes are defined, and what you can do with them
   */
  scopes?: ModelScopeOptions<Attributes<M>>;

  /**
   * Don't persits null values. This means that all columns with null values will not be saved.
   */
  omitNull?: boolean;

  /**
   * Adds createdAt and updatedAt timestamps to the model. Default true.
   */
  timestamps?: boolean;

  /**
   * Calling destroy will not delete the model, but instead set a deletedAt timestamp if this is true. Needs
   * timestamps=true to work. Default false.
   */
  paranoid?: boolean;

  /**
   * Converts all camelCased columns to underscored if true. Default false.
   */
  underscored?: boolean;

  /**
   * Indicates if the model's table has a trigger associated with it. Default false.
   */
  hasTrigger?: boolean;

  /**
   * If freezeTableName is true, sequelize will not try to alter the DAO name to get the table name.
   * Otherwise, the dao name will be pluralized. Default false.
   */
  freezeTableName?: boolean;

  /**
   * An object with two attributes, `singular` and `plural`, which are used when this model is associated to
   * others.
   */
  name?: ModelNameOptions;

  /**
   * Set name of the model. By default its same as Class name.
   */
  modelName?: string;

  /**
   * Indexes for the provided database table
   */
  indexes?: readonly ModelIndexesOptions[];

  /**
   * Override the name of the createdAt column if a string is provided, or disable it if false. Timestamps
   * must be true. Not affected by underscored setting.
   */
  createdAt?: string | boolean;

  /**
   * Override the name of the deletedAt column if a string is provided, or disable it if false. Timestamps
   * must be true. Not affected by underscored setting.
   */
  deletedAt?: string | boolean;

  /**
   * Override the name of the updatedAt column if a string is provided, or disable it if false. Timestamps
   * must be true. Not affected by underscored setting.
   */
  updatedAt?: string | boolean;

  /**
   * @default pluralized model name, unless freezeTableName is true, in which case it uses model name
   * verbatim
   */
  tableName?: string;

  schema?: string;

  /**
   * You can also change the database engine, e.g. to MyISAM. InnoDB is the default.
   */
  engine?: string;

  charset?: string;

  /**
   * Finaly you can specify a comment for the table in MySQL and PG
   */
  comment?: string;

  collate?: string;

  /**
   * Set the initial AUTO_INCREMENT value for the table in MySQL.
   */
  initialAutoIncrement?: string;

  /**
   * An object of hook function that are called before and after certain lifecycle events.
   * See Hooks for more information about hook
   * functions and their signatures. Each property can either be a function, or an array of functions.
   */
  hooks?: Partial<ModelHooks<M, Attributes<M>>>;

  /**
   * An object of model wide validations. Validations have access to all model values via `this`. If the
   * validator function takes an argument, it is asumed to be async, and is called with a callback that
   * accepts an optional error.
   */
  validate?: ModelValidateOptions;

  /**
   * Allows defining additional setters that will be available on model instances.
   */
  setterMethods?: ModelSetterOptions<M>;

  /**
   * Allows defining additional getters that will be available on model instances.
   */
  getterMethods?: ModelGetterOptions<M>;

  /**
   * Enable optimistic locking.
   * When enabled, sequelize will add a version count attribute to the model and throw an
   * OptimisticLockingError error when stale instances are saved.
   * - If string: Uses the named attribute.
   * - If boolean: Uses `version`.
   *
   * @default false
   */
  version?: boolean | string;
}

/**
 * Options passed to [[Model.init]]
 */
export interface InitOptions<M extends Model = Model> extends ModelOptions<M> {
  /**
   * The sequelize connection. Required ATM.
   */
  sequelize: Sequelize;
}

/**
 * AddScope Options for Model.addScope
 */
export interface AddScopeOptions {
  /**
   * If a scope of the same name already exists, should it be overwritten?
   */
  override: boolean;
}

export abstract class Model<TModelAttributes extends {} = any, TCreationAttributes extends {} = TModelAttributes>
  extends Hooks<Model<TModelAttributes, TCreationAttributes>, TModelAttributes, TCreationAttributes>
{
  /**
   * A dummy variable that doesn't exist on the real object. This exists so
   * Typescript can infer the type of the attributes in static functions. Don't
   * try to access this!
   *
   * Before using these, I'd tried typing out the functions without them, but
   * Typescript fails to infer `TAttributes` in signatures like the below.
   *
   * ```ts
   * public static findOne<M extends Model<TAttributes>, TAttributes>(
   *   this: { new(): M },
   *   options: NonNullFindOptions<TAttributes>
   * ): Promise<M>;
   * ```
   *
   * @deprecated This property will become a Symbol in v7 to prevent collisions.
   * Use Attributes<Model> instead of this property to be forward-compatible.
   */
  _attributes: TModelAttributes; // TODO [>6]: make this a non-exported symbol (same as the one in hooks.d.ts)

  /**
   * A similar dummy variable that doesn't exist on the real object. Do not
   * try to access this in real code.
   *
   * @deprecated This property will become a Symbol in v7 to prevent collisions.
   * Use CreationAttributes<Model> instead of this property to be forward-compatible.
   */
  _creationAttributes: TCreationAttributes; // TODO [>6]: make this a non-exported symbol (same as the one in hooks.d.ts)

  /** The name of the database table */
  public static readonly tableName: string;

  /**
   * The name of the primary key attribute (on the JS side).
   *
   * @deprecated use {@link Model.primaryKeyAttributes}.
   */
  public static readonly primaryKeyAttribute: string;

  /**
   * The column name of the primary key.
   *
   * @deprecated don't use this. It doesn't work with composite PKs. It may be removed in the future to reduce duplication.
   */
  public static readonly primaryKeyField: string;

  /**
   * The name of the primary key attributes
   */
  public static readonly primaryKeyAttributes: readonly string[];

  /**
   * An object hash from alias to association object
   */
  public static readonly associations: {
    [key: string]: Association;
  };

  /**
   * The options that the model was initialized with
   */
  public static readonly options: Omit<InitOptions, 'name'> & {
    name: Required<PartlyRequired<InitOptions, 'name'>['name']>,
  };

  // TODO [>7]: Remove `rawAttributes` in v8
  /**
   * The attributes of the model.
   *
   * @deprecated use {@link Model.getAttributes} for better typings.
   */
  public static readonly rawAttributes: { [attribute: string]: BuiltModelAttributeColumOptions };

  /**
   * Returns the attributes of the model
   */
  public static getAttributes<M extends Model>(this: ModelStatic<M>): {
    readonly [Key in keyof Attributes<M>]: BuiltModelAttributeColumOptions
  };

  /**
   * Like {@link Model.rawAttributes}, but only includes attributes that are part of the Primary Key.
   */
  public static readonly primaryKeys: { [attribute: string]: BuiltModelAttributeColumOptions };

  /**
   * Reference to the sequelize instance the model was initialized with
   */
  public static readonly sequelize?: Sequelize;

  /**
   * Initialize a model, representing a table in the DB, with attributes and options.
   *
   * The table columns are define by the hash that is given as the second argument. Each attribute of the hash represents a column. A short table definition might look like this:
   *
   * ```js
   * Project.init({
   *   columnA: {
   *     type: Sequelize.BOOLEAN,
   *     validate: {
   *       is: ['[a-z]','i'],        // will only allow letters
   *       max: 23,                  // only allow values <= 23
   *       isIn: {
   *         args: [['en', 'zh']],
   *         msg: "Must be English or Chinese"
   *       }
   *     },
   *     field: 'column_a'
   *     // Other attributes here
   *   },
   *   columnB: Sequelize.STRING,
   *   columnC: 'MY VERY OWN COLUMN TYPE'
   * }, {sequelize})
   *
   * sequelize.models.modelName // The model will now be available in models under the class name
   * ```
   *
   * As shown above, column definitions can be either strings, a reference to one of the datatypes that are predefined on the Sequelize constructor, or an object that allows you to specify both the type of the column, and other attributes such as default values, foreign key constraints and custom setters and getters.
   *
   * For a list of possible data types, see https://sequelize.org/docs/v7/other-topics/other-data-types
   *
   * For more about getters and setters, see https://sequelize.org/docs/v7/core-concepts/getters-setters-virtuals/
   *
   * For more about instance and class methods, see https://sequelize.org/docs/v7/core-concepts/model-basics/#taking-advantage-of-models-being-classes
   *
   * For more about validation, see https://sequelize.org/docs/v7/core-concepts/validations-and-constraints/
   *
   * @param attributes
   *  An object, where each attribute is a column of the table. Each column can be either a DataType, a
   *  string or a type-description object, with the properties described below:
   * @param options These options are merged with the default define options provided to the Sequelize constructor
   * @returns Return the initialized model
   */
  public static init<MS extends ModelStatic<Model>, M extends InstanceType<MS>>(
    this: MS,
    attributes: ModelAttributes<
      M,
      // 'foreign keys' are optional in Model.init as they are added by association declaration methods
      Optional<Attributes<M>, BrandedKeysOf<Attributes<M>, typeof ForeignKeyBrand>>
    >,
    options: InitOptions<M>
  ): MS;

  /**
   * Checks whether an association with this name has already been registered.
   *
   * @param {string} alias
   * @return {boolean}
   */
  static hasAlias(alias: string): boolean;

  /**
   * Returns all associations for which the target matches the parameter.
   */
  static getAssociations<S extends Model, T extends Model>(this: ModelStatic<S>, target: ModelStatic<T>): Association<S, T>[];

  /**
   * Returns the association for which the target matches the 'target' parameter, and the alias ("as") matches the 'alias' parameter
   */
  static getAssociationForAlias<S extends Model, T extends Model>(this: ModelStatic<S>, target: ModelStatic<T>, alias: string): Association<S, T> | null;

  /**
   * Refreshes the Model's attribute definition.
   */
  static refreshAttributes(): void;

  /**
   * Remove attribute from model definition
   * Only use if you know what you're doing.
   *
   * @param attribute
   */
  public static removeAttribute(attribute: string): void;

  /**
   * Merges new attributes with the existing ones.
   * Only use if you know what you're doing.
   *
   * Warning: Attributes are not replaced, they are merged.
   * The existing configuration for an attribute takes priority over the new configuration.
   *
   * @param newAttributes
   */
  public static mergeAttributesDefault(newAttributes: { [key: string]: ModelAttributeColumnOptions }): BuiltModelAttributeColumOptions;

  /**
   * Merges new attributes with the existing ones.
   * Only use if you know what you're doing.
   *
   * Warning: Attributes are not replaced, they are merged.
   * The new configuration for an attribute takes priority over the existing configuration.
   *
   * @param newAttributes
   */
  public static mergeAttributesOverwrite(newAttributes: { [key: string]: ModelAttributeColumnOptions}): BuiltModelAttributeColumOptions;

  /**
   * Sync this Model to the DB, that is create the table. Upon success, the callback will be called with the
   * model instance (this)
   */
  public static sync<M extends Model>(options?: SyncOptions): Promise<M>;

  /**
   * Drop the table represented by this Model
   *
   * @param options
   */
  public static drop(options?: DropOptions): Promise<void>;

  /**
   * Apply a schema to this model. For postgres, this will actually place the schema in front of the table
   * name
   * - `"schema"."tableName"`, while the schema will be prepended to the table name for mysql and
   * sqlite - `'schema.tablename'`.
   *
   * @param schema The name of the schema
   * @param options - either {@link SchemaOptions} or a string, the later is equivalent to setting {@link SchemaOptions.schemaDelimiter}.
   */
  public static withSchema<M extends Model>(
    this: ModelStatic<M>,
    schema: string,
    options?: SchemaOptions
  ): ModelCtor<M>;

  /**
   * @deprecated this method has been renamed to {@link Model.withSchema} to emphasise the fact that this method
   *  does not mutate the model and instead returns a new one.
   */
  public static schema<M extends Model>(
    this: ModelStatic<M>,
    schema: string,
    options?: SchemaOptions | string
  ): ModelCtor<M>;

  /**
   * Get the tablename of the model, taking schema into account. The method will return The name as a string
   * if the model has no schema, or an object with `tableName`, `schema` and `delimiter` properties.
   *
   * @param options The hash of options from any query. You can use one model to access tables with matching
   *     schemas by overriding `getTableName` and using custom key/values to alter the name of the table.
   *     (eg.
   *     subscribers_1, subscribers_2)
   */
  public static getTableName(): string | {
    tableName: string;
    schema: string;
    delimiter: string;
  };

  /**
   * Apply a scope created in `define` to the model. First let's look at how to create scopes:
   * ```js
   * class MyModel extends Model {}
   * MyModel.init(attributes, {
   *   defaultScope: {
   *     where: {
   *       username: 'dan'
   *     },
   *     limit: 12
   *   },
   *   scopes: {
   *     isALie: {
   *       where: {
   *         stuff: 'cake'
   *       }
   *     },
   *     complexFunction(email, accessLevel) {
   *       return {
   *         where: {
   *           email: {
   *             [Op.like]: email
   *           },
   *           accesss_level {
   *             [Op.gte]: accessLevel
   *           }
   *         }
   *       }
   *     }
   *   },
   *   sequelize,
   * })
   * ```
   * Now, since you defined a default scope, every time you do Model.find, the default scope is appended to
   * your query. Here's a couple of examples:
   * ```js
   * Model.findAll() // WHERE username = 'dan'
   * Model.findAll({ where: { age: { gt: 12 } } }) // WHERE age > 12 AND username = 'dan'
   * ```
   *
   * To invoke scope functions you can do:
   * ```js
   * Model.scope({ method: ['complexFunction' 'dan@sequelize.com', 42]}).findAll()
   * // WHERE email like 'dan@sequelize.com%' AND access_level >= 42
   * ```
   *
   * @returns Model A reference to the model, with the scope(s) applied. Calling scope again on the returned
   *  model will clear the previous scope.
   */
  public static withScope<M extends Model>(
    this: ModelStatic<M>,
    options?: string | ScopeOptions | readonly (string | ScopeOptions)[] | WhereAttributeHash<M>
  ): ModelCtor<M>;

  /**
   * @deprecated this method has been renamed to {@link Model.withScope} to emphasise the fact that
   *  this method does not mutate the model, but returns a new model.
   */
  public static scope<M extends Model>(
    this: ModelStatic<M>,
    options?: string | ScopeOptions | readonly (string | ScopeOptions)[] | WhereAttributeHash<M>
  ): ModelCtor<M>;

  /**
   * @deprecated this method has been renamed to {@link Model.withoutScope} to emphasise the fact that
   *   this method does not mutate the model, and is not the same as {@link Model.withInitialScope}.
   */
  public static unscoped<M extends ModelType>(this: M): M;

  /**
   * Returns a model without scope, including the default scope.
   *
   * If you want to access the Model Class in its state before any scope was applied, use {@link Model.withInitialScope}.
   */
  public static withoutScope<M extends ModelType>(this: M): M;

  /**
   * Returns the base model, with its initial scope.
   */
  public static withInitialScope<M extends Model>(this: ModelStatic<M>): ModelStatic<M>;

  /**
   * Returns the initial model, the one returned by {@link Model.init} or {@link Sequelize#define},
   * before any scope or schema was applied.
   */
  public static getInitialModel<M extends Model>(this: ModelStatic<M>): ModelStatic<M>;

  /**
   * Add a new scope to the model
   *
   * This is especially useful for adding scopes with includes, when the model you want to
   * include is not available at the time this model is defined. By default this will throw an
   * error if a scope with that name already exists. Pass `override: true` in the options
   * object to silence this error.
   */
  public static addScope<M extends Model>(
    this: ModelStatic<M>,
    name: string,
    scope: FindOptions<Attributes<M>>,
    options?: AddScopeOptions
  ): void;
  public static addScope<M extends Model>(
    this: ModelStatic<M>,
    name: string,
    scope: (...args: readonly any[]) => FindOptions<Attributes<M>>,
    options?: AddScopeOptions
  ): void;

  /**
   * Search for multiple instances.
   *
   * __Simple search using AND and =__
   * ```js
   * Model.findAll({
   *   where: {
   *     attr1: 42,
   *     attr2: 'cake'
   *   }
   * })
   * ```
   * ```sql
   * WHERE attr1 = 42 AND attr2 = 'cake'
   * ```
   *
   * __Using greater than, less than etc.__
   * ```js
   *
   * Model.findAll({
   *   where: {
   *     attr1: {
   *       gt: 50
   *     },
   *     attr2: {
   *       lte: 45
   *     },
   *     attr3: {
   *       in: [1,2,3]
   *     },
   *     attr4: {
   *       ne: 5
   *     }
   *   }
   * })
   * ```
   * ```sql
   * WHERE attr1 > 50 AND attr2 <= 45 AND attr3 IN (1,2,3) AND attr4 != 5
   * ```
   * Possible options are: `[Op.ne], [Op.in], [Op.not], [Op.notIn], [Op.gte], [Op.gt], [Op.lte], [Op.lt], [Op.like], [Op.ilike]/[Op.iLike], [Op.notLike],
   * [Op.notILike], '..'/[Op.between], '!..'/[Op.notBetween], '&&'/[Op.overlap], '@>'/[Op.contains], '<@'/[Op.contained]`
   *
   * __Queries using OR__
   * ```js
   * Model.findAll({
   *   where: Sequelize.and(
   *     { name: 'a project' },
   *     Sequelize.or(
   *       { id: [1,2,3] },
   *       { id: { gt: 10 } }
   *     )
   *   )
   * })
   * ```
   * ```sql
   * WHERE name = 'a project' AND (id` IN (1,2,3) OR id > 10)
   * ```
   *
   * The success listener is called with an array of instances if the query succeeds.
   *
   * @see {Sequelize#query}
   */
  public static findAll<M extends Model>(
    this: ModelStatic<M>,
    options?: FindOptions<Attributes<M>>): Promise<M[]>;

  /**
   * Search for a single instance by its primary key. This applies LIMIT 1, so the listener will
   * always be called with a single instance.
   */
  public static findByPk<M extends Model>(
    this: ModelStatic<M>,
    identifier: Identifier,
    options: Omit<NonNullFindOptions<Attributes<M>>, 'where'>
  ): Promise<M>;
  public static findByPk<M extends Model>(
    this: ModelStatic<M>,
    identifier?: Identifier,
    options?: Omit<FindOptions<Attributes<M>>, 'where'>
  ): Promise<M | null>;

  /**
   * Search for a single instance. Returns the first instance found, or null if none can be found.
   */
  public static findOne<M extends Model>(
    this: ModelStatic<M>,
    options: NonNullFindOptions<Attributes<M>>
  ): Promise<M>;
  public static findOne<M extends Model>(
    this: ModelStatic<M>,
    options?: FindOptions<Attributes<M>>
  ): Promise<M | null>;

  /**
   * Run an aggregation method on the specified field
   *
   * @param field The field to aggregate over. Can be a field name or *
   * @param aggregateFunction The function to use for aggregation, e.g. sum, max etc.
   * @param options Query options. See sequelize.query for full options
   * @returns Returns the aggregate result cast to `options.dataType`, unless `options.plain` is false, in
   *     which case the complete data result is returned.
   */
  public static aggregate<T, M extends Model>(
    this: ModelStatic<M>,
    field: keyof Attributes<M> | '*',
    aggregateFunction: string,
    options?: AggregateOptions<T, Attributes<M>>
  ): Promise<T>;

  /**
   * Count number of records if group by is used
   *
   * @returns Returns count for each group and the projected attributes.
   */
  public static count<M extends Model>(
    this: ModelStatic<M>,
    options: CountWithOptions<Attributes<M>>
  ): Promise<GroupedCountResultItem[]>;

  /**
   * Count the number of records matching the provided where clause.
   *
   * If you provide an `include` option, the number of matching associations will be counted instead.
   *
   * @returns Returns count for each group and the projected attributes.
   */
  public static count<M extends Model>(
    this: ModelStatic<M>,
    options?: Omit<CountOptions<Attributes<M>>, 'group'>
  ): Promise<number>;

  /**
   * Find all the rows matching your query, within a specified offset / limit, and get the total number of
   * rows matching your query. This is very useful for paging
   *
   * ```js
   * Model.findAndCountAll({
   *   where: ...,
   *   limit: 12,
   *   offset: 12
   * }).then(result => {
   *   ...
   * })
   * ```
   * In the above example, `result.rows` will contain rows 13 through 24, while `result.count` will return
   * the
   * total number of rows that matched your query.
   *
   * When you add includes, only those which are required (either because they have a where clause, or
   * because
   * `required` is explicitly set to true on the include) will be added to the count part.
   *
   * Suppose you want to find all users who have a profile attached:
   * ```js
   * User.findAndCountAll({
   *   include: [
   *      { model: Profile, required: true}
   *   ],
   *   limit: 3
   * });
   * ```
   * Because the include for `Profile` has `required` set it will result in an inner join, and only the users
   * who have a profile will be counted. If we remove `required` from the include, both users with and
   * without
   * profiles will be counted
   *
   * This function also support grouping, when `group` is provided, the count will be an array of objects
   * containing the count for each group and the projected attributes.
   * ```js
   * User.findAndCountAll({
   *   group: 'type'
   * });
   * ```
   */
  public static findAndCountAll<M extends Model>(
    this: ModelStatic<M>,
    options?: Omit<FindAndCountOptions<Attributes<M>>, 'group'>
  ): Promise<{ rows: M[]; count: number }>;
  public static findAndCountAll<M extends Model>(
    this: ModelStatic<M>,
    options: SetRequired<FindAndCountOptions<Attributes<M>>, 'group'>
  ): Promise<{ rows: M[]; count: GroupedCountResultItem[] }>;

  /**
   * Find the maximum value of field
   */
  public static max<T extends DataType | unknown, M extends Model>(
    this: ModelStatic<M>,
    field: keyof Attributes<M>,
    options?: AggregateOptions<T, Attributes<M>>
  ): Promise<T>;

  /**
   * Find the minimum value of field
   */
  public static min<T extends DataType | unknown, M extends Model>(
    this: ModelStatic<M>,
    field: keyof Attributes<M>,
    options?: AggregateOptions<T, Attributes<M>>
  ): Promise<T>;

  /**
   * Find the sum of field
   */
  public static sum<T extends DataType | unknown, M extends Model>(
    this: ModelStatic<M>,
    field: keyof Attributes<M>,
    options?: AggregateOptions<T, Attributes<M>>
  ): Promise<number>;

  /**
   * Builds a new model instance. Values is an object of key value pairs, must be defined but can be empty.
   */
  public static build<M extends Model>(
    this: ModelStatic<M>,
    record?: CreationAttributes<M>,
    options?: BuildOptions
  ): M;

  /**
   * Undocumented bulkBuild
   */
  public static bulkBuild<M extends Model>(
    this: ModelStatic<M>,
    records: ReadonlyArray<CreationAttributes<M>>,
    options?: BuildOptions
  ): M[];

  /**
   * Builds a new model instance and calls save on it.
   */
  public static create<
    M extends Model,
    O extends CreateOptions<Attributes<M>> = CreateOptions<Attributes<M>>
  >(
    this: ModelStatic<M>,
    values?: CreationAttributes<M>,
    options?: O
  ): Promise<O extends { returning: false } | { ignoreDuplicates: true } ? void : M>;

  /**
   * Find a row that matches the query, or build (but don't save) the row if none is found.
   * The successful result of the promise will be (instance, initialized) - Make sure to use `.then(([...]))`
   */
  public static findOrBuild<M extends Model>(
    this: ModelStatic<M>,
    options: FindOrBuildOptions<
      Attributes<M>,
      CreationAttributes<M>
    >
  ): Promise<[M, boolean]>;

  /**
   * Find a row that matches the query, or build and save the row if none is found
   * The successful result of the promise will be (instance, created) - Make sure to use `.then(([...]))`
   *
   * If no transaction is passed in the `options` object, a new transaction will be created internally, to
   * prevent the race condition where a matching row is created by another connection after the find but
   * before the insert call. However, it is not always possible to handle this case in SQLite, specifically
   * if one transaction inserts and another tries to select before the first one has comitted. In this case,
   * an instance of sequelize.TimeoutError will be thrown instead. If a transaction is created, a savepoint
   * will be created instead, and any unique constraint violation will be handled internally.
   */
  public static findOrCreate<M extends Model>(
    this: ModelStatic<M>,
    options: FindOrCreateOptions<Attributes<M>, CreationAttributes<M>>
  ): Promise<[M, boolean]>;

  /**
   * A more performant findOrCreate that will not work under a transaction (at least not in postgres)
   * Will execute a find call, if empty then attempt to create, if unique constraint then attempt to find again
   */
  public static findCreateFind<M extends Model>(
    this: ModelStatic<M>,
    options: FindOrCreateOptions<Attributes<M>, CreationAttributes<M>>
  ): Promise<[M, boolean]>;

  /**
   * Insert or update a single row. An update will be executed if a row which matches the supplied values on
   * either the primary key or a unique key is found. Note that the unique index must be defined in your
   * sequelize model and not just in the table. Otherwise you may experience a unique constraint violation,
   * because sequelize fails to identify the row that should be updated.
   *
   * **Implementation details:**
   *
   * * MySQL - Implemented as a single query `INSERT values ON DUPLICATE KEY UPDATE values`
   * * PostgreSQL - Implemented as a temporary function with exception handling: INSERT EXCEPTION WHEN
   *   unique_constraint UPDATE
   * * SQLite - Implemented as two queries `INSERT; UPDATE`. This means that the update is executed
   * regardless
   *   of whether the row already existed or not
   *
   * **Note** that SQLite returns null for created, no matter if the row was created or updated. This is
   * because SQLite always runs INSERT OR IGNORE + UPDATE, in a single query, so there is no way to know
   * whether the row was inserted or not.
   */
  public static upsert<M extends Model>(
    this: ModelStatic<M>,
    values: CreationAttributes<M>,
    options?: UpsertOptions<Attributes<M>>
  ): Promise<[M, boolean | null]>;

  /**
   * Create and insert multiple instances in bulk.
   *
   * The success handler is passed an array of instances, but please notice that these may not completely
   * represent the state of the rows in the DB. This is because MySQL and SQLite do not make it easy to
   * obtain
   * back automatically generated IDs and other default values in a way that can be mapped to multiple
   * records. To obtain Instances for the newly created values, you will need to query for them again.
   *
   * @param records List of objects (key/value pairs) to create instances from
   */
  public static bulkCreate<M extends Model>(
    this: ModelStatic<M>,
    records: ReadonlyArray<CreationAttributes<M>>,
    options?: BulkCreateOptions<Attributes<M>>
  ): Promise<M[]>;

  /**
   * Truncate all instances of the model. This is a convenient method for Model.destroy({ truncate: true }).
   */
  public static truncate<M extends Model>(
    this: ModelStatic<M>,
    options?: TruncateOptions<Attributes<M>>
  ): Promise<void>;

  /**
   * Delete multiple instances, or set their deletedAt timestamp to the current time if `paranoid` is enabled.
   *
   * @return The number of destroyed rows
   */
  public static destroy<M extends Model>(
    this: ModelStatic<M>,
    options?: DestroyOptions<Attributes<M>>
  ): Promise<number>;

  /**
   * Restore multiple instances if `paranoid` is enabled.
   */
  public static restore<M extends Model>(
    this: ModelStatic<M>,
    options?: RestoreOptions<Attributes<M>>
  ): Promise<void>;

  /**
   * Update multiple instances that match the where options. The promise returns an array with one or two
   * elements. The first element is always the number of affected rows, while the second element is the actual
   * affected rows (only supported in postgres and mssql with `options.returning` true.)
   */
  public static update<M extends Model>(
    this: ModelStatic<M>,
    values: UpdateValues<M>,
    options: Omit<UpdateOptions<Attributes<M>>, 'returning'>
      & { returning: Exclude<UpdateOptions<Attributes<M>>['returning'], undefined | false> }
  ): Promise<[affectedCount: number, affectedRows: M[]]>;

  /**
   * Update multiple instances that match the where options. The promise returns an array with one or two
   * elements. The first element is always the number of affected rows, while the second element is the actual
   * affected rows (only supported in postgres and mssql with `options.returning` true.)
   */
   public static update<M extends Model>(
    this: ModelStatic<M>,
    values: UpdateValues<M>,
    options: UpdateOptions<Attributes<M>>
  ): Promise<[affectedCount: number]>;

  /**
   * Increments a single field.
   */
  public static increment<M extends Model>(
    this: ModelStatic<M>,
    field: keyof Attributes<M>,
    options: IncrementDecrementOptionsWithBy<Attributes<M>>
  ): Promise<M>;

  /**
   * Increments multiple fields by the same value.
   */
  public static increment<M extends Model>(
    this: ModelStatic<M>,
    fields: ReadonlyArray<keyof Attributes<M>>,
    options: IncrementDecrementOptionsWithBy<Attributes<M>>
  ): Promise<M>;

  /**
   * Increments multiple fields by different values.
   */
  public static increment<M extends Model>(
    this: ModelStatic<M>,
    fields: { [key in keyof Attributes<M>]?: number },
    options: IncrementDecrementOptions<Attributes<M>>
  ): Promise<M>;

  /**
   * Decrements a single field.
   */
  public static decrement<M extends Model>(
    this: ModelStatic<M>,
    field: keyof Attributes<M>,
    options: IncrementDecrementOptionsWithBy<Attributes<M>>
  ): Promise<M>;

  /**
   * Decrements multiple fields by the same value.
   */
  public static decrement<M extends Model>(
    this: ModelStatic<M>,
    fields: (keyof Attributes<M>)[],
    options: IncrementDecrementOptionsWithBy<Attributes<M>>
  ): Promise<M>;

  /**
   * Decrements multiple fields by different values.
   */
  public static decrement<M extends Model>(
    this: ModelStatic<M>,
    fields: { [key in keyof Attributes<M>]?: number },
    options: IncrementDecrementOptions<Attributes<M>>
  ): Promise<M>;

  /**
   * Run a describe query on the table. The result will be return to the listener as a hash of attributes and
   * their types.
   */
  public static describe(): Promise<object>;

  /**
<<<<<<< HEAD
   * Returns a model without scope, including the default scope.
   *
   * If you want to access the Model Class in its state before any scope was applied, use {@link Model.withInitialScope}.
   */
  public static unscoped<M extends Model>(this: ModelStatic<M>): ModelStatic<M>;

  /**
   * Returns the base model, before any {@link Model.unscoped} or {@link Model.scope} call was applied.
   */
  public static withInitialScope<M extends Model>(this: ModelStatic<M>): ModelStatic<M>;

  /**
=======
>>>>>>> 93267d35
   * A hook that is run before validation
   *
   * @param name
   * @param fn A callback function that is called with instance, options
   */
  public static beforeValidate<M extends Model>(
    this: ModelStatic<M>,
    name: string,
    fn: (instance: M, options: ValidationOptions) => HookReturn
  ): void;
  public static beforeValidate<M extends Model>(
    this: ModelStatic<M>,
    fn: (instance: M, options: ValidationOptions) => HookReturn
  ): void;

  /**
   * A hook that is run after validation
   *
   * @param name
   * @param fn A callback function that is called with instance, options
   */
  public static afterValidate<M extends Model>(
    this: ModelStatic<M>,
    name: string,
    fn: (instance: M, options: ValidationOptions) => HookReturn
  ): void;
  public static afterValidate<M extends Model>(
    this: ModelStatic<M>,
    fn: (instance: M, options: ValidationOptions) => HookReturn
  ): void;

  /**
   * A hook that is run before creating a single instance
   *
   * @param name
   * @param fn A callback function that is called with attributes, options
   */
  public static beforeCreate<M extends Model>(
    this: ModelStatic<M>,
    name: string,
    fn: (instance: M, options: CreateOptions<Attributes<M>>) => HookReturn
  ): void;
  public static beforeCreate<M extends Model>(
    this: ModelStatic<M>,
    fn: (instance: M, options: CreateOptions<Attributes<M>>) => HookReturn
  ): void;

  /**
   * A hook that is run after creating a single instance
   *
   * @param name
   * @param fn A callback function that is called with attributes, options
   */
  public static afterCreate<M extends Model>(
    this: ModelStatic<M>,
    name: string,
    fn: (instance: M, options: CreateOptions<Attributes<M>>) => HookReturn
  ): void;
  public static afterCreate<M extends Model>(
    this: ModelStatic<M>,
    fn: (instance: M, options: CreateOptions<Attributes<M>>) => HookReturn
  ): void;

  /**
   * A hook that is run before destroying a single instance
   *
   * @param name
   * @param fn A callback function that is called with instance, options
   */
  public static beforeDestroy<M extends Model>(
    this: ModelStatic<M>,
    name: string,
    fn: (instance: M, options: InstanceDestroyOptions) => HookReturn
  ): void;
  public static beforeDestroy<M extends Model>(
    this: ModelStatic<M>,
    fn: (instance: M, options: InstanceDestroyOptions) => HookReturn
  ): void;

  /**
   * A hook that is run after destroying a single instance
   *
   * @param name
   * @param fn A callback function that is called with instance, options
   */
  public static afterDestroy<M extends Model>(
    this: ModelStatic<M>,
    name: string,
    fn: (instance: M, options: InstanceDestroyOptions) => HookReturn
  ): void;
  public static afterDestroy<M extends Model>(
    this: ModelStatic<M>,
    fn: (instance: M, options: InstanceDestroyOptions) => HookReturn
  ): void;

  /**
   * A hook that is run before updating a single instance
   *
   * @param name
   * @param fn A callback function that is called with instance, options
   */
  public static beforeUpdate<M extends Model>(
    this: ModelStatic<M>,
    name: string,
    fn: (instance: M, options: UpdateOptions<Attributes<M>>) => HookReturn
  ): void;
  public static beforeUpdate<M extends Model>(
    this: ModelStatic<M>,
    fn: (instance: M, options: UpdateOptions<Attributes<M>>) => HookReturn
  ): void;

  /**
   * A hook that is run after updating a single instance
   *
   * @param name
   * @param fn A callback function that is called with instance, options
   */
  public static afterUpdate<M extends Model>(
    this: ModelStatic<M>,
    name: string,
    fn: (instance: M, options: UpdateOptions<Attributes<M>>) => HookReturn
  ): void;
  public static afterUpdate<M extends Model>(
    this: ModelStatic<M>,
    fn: (instance: M, options: UpdateOptions<Attributes<M>>) => HookReturn
  ): void;

  /**
   * A hook that is run before creating or updating a single instance, It proxies `beforeCreate` and `beforeUpdate`
   *
   * @param name
   * @param fn A callback function that is called with instance, options
   */
  public static beforeSave<M extends Model>(
    this: ModelStatic<M>,
    name: string,
    fn: (instance: M, options: UpdateOptions<Attributes<M>> | SaveOptions<Attributes<M>>) => HookReturn
  ): void;
  public static beforeSave<M extends Model>(
    this: ModelStatic<M>,
    fn: (instance: M, options: UpdateOptions<Attributes<M>> | SaveOptions<Attributes<M>>) => HookReturn
  ): void;

  /**
   * A hook that is run after creating or updating a single instance, It proxies `afterCreate` and `afterUpdate`
   *
   * @param name
   * @param fn A callback function that is called with instance, options
   */
  public static afterSave<M extends Model>(
    this: ModelStatic<M>,
    name: string,
    fn: (instance: M, options: UpdateOptions<Attributes<M>> | SaveOptions<Attributes<M>>) => HookReturn
  ): void;
  public static afterSave<M extends Model>(
    this: ModelStatic<M>,
    fn: (instance: M, options: UpdateOptions<Attributes<M>> | SaveOptions<Attributes<M>>) => HookReturn
  ): void;

  /**
   * A hook that is run before creating instances in bulk
   *
   * @param name
   * @param fn A callback function that is called with instances, options
   */
  public static beforeBulkCreate<M extends Model>(
    this: ModelStatic<M>,
    name: string,
    fn: (instances: M[], options: BulkCreateOptions<Attributes<M>>) => HookReturn
  ): void;
  public static beforeBulkCreate<M extends Model>(
    this: ModelStatic<M>,
    fn: (instances: M[], options: BulkCreateOptions<Attributes<M>>) => HookReturn
  ): void;

  /**
   * A hook that is run after creating instances in bulk
   *
   * @param name
   * @param fn A callback function that is called with instances, options
   */
  public static afterBulkCreate<M extends Model>(
    this: ModelStatic<M>,
    name: string,
    fn: (instances: readonly M[], options: BulkCreateOptions<Attributes<M>>) => HookReturn
  ): void;
  public static afterBulkCreate<M extends Model>(
    this: ModelStatic<M>,
    fn: (instances: readonly M[], options: BulkCreateOptions<Attributes<M>>) => HookReturn
  ): void;

  /**
   * A hook that is run before destroying instances in bulk
   *
   * @param name
   * @param fn   A callback function that is called with options
   */
  public static beforeBulkDestroy<M extends Model>(
    this: ModelStatic<M>,
    name: string, fn: (options: BulkCreateOptions<Attributes<M>>) => HookReturn): void;
  public static beforeBulkDestroy<M extends Model>(
    this: ModelStatic<M>,
    fn: (options: BulkCreateOptions<Attributes<M>>) => HookReturn
  ): void;

  /**
   * A hook that is run after destroying instances in bulk
   *
   * @param name
   * @param fn   A callback function that is called with options
   */
  public static afterBulkDestroy<M extends Model>(
    this: ModelStatic<M>,
    name: string, fn: (options: DestroyOptions<Attributes<M>>) => HookReturn
  ): void;
  public static afterBulkDestroy<M extends Model>(
    this: ModelStatic<M>,
    fn: (options: DestroyOptions<Attributes<M>>) => HookReturn
  ): void;

  /**
   * A hook that is run after updating instances in bulk
   *
   * @param name
   * @param fn   A callback function that is called with options
   */
  public static beforeBulkUpdate<M extends Model>(
    this: ModelStatic<M>,
    name: string, fn: (options: UpdateOptions<Attributes<M>>) => HookReturn
  ): void;
  public static beforeBulkUpdate<M extends Model>(
    this: ModelStatic<M>,
    fn: (options: UpdateOptions<Attributes<M>>) => HookReturn
  ): void;

  /**
   * A hook that is run after updating instances in bulk
   *
   * @param name
   * @param fn   A callback function that is called with options
   */
  public static afterBulkUpdate<M extends Model>(
    this: ModelStatic<M>,
    name: string, fn: (options: UpdateOptions<Attributes<M>>) => HookReturn
  ): void;
  public static afterBulkUpdate<M extends Model>(
    this: ModelStatic<M>,
    fn: (options: UpdateOptions<Attributes<M>>) => HookReturn
  ): void;

  /**
   * A hook that is run before a find (select) query
   *
   * @param name
   * @param fn   A callback function that is called with options
   */
  public static beforeFind<M extends Model>(
    this: ModelStatic<M>,
    name: string, fn: (options: FindOptions<Attributes<M>>) => HookReturn
  ): void;
  public static beforeFind<M extends Model>(
    this: ModelStatic<M>,
    fn: (options: FindOptions<Attributes<M>>) => HookReturn
  ): void;

  /**
   * A hook that is run before a count query
   *
   * @param name
   * @param fn   A callback function that is called with options
   */
  public static beforeCount<M extends Model>(
    this: ModelStatic<M>,
    name: string, fn: (options: CountOptions<Attributes<M>>) => HookReturn
  ): void;
  public static beforeCount<M extends Model>(
    this: ModelStatic<M>,
    fn: (options: CountOptions<Attributes<M>>) => HookReturn
  ): void;

  /**
   * A hook that is run before a find (select) query, after any { include: {all: ...} } options are expanded
   *
   * @param name
   * @param fn   A callback function that is called with options
   */
  public static beforeFindAfterExpandIncludeAll<M extends Model>(
    this: ModelStatic<M>,
    name: string, fn: (options: FindOptions<Attributes<M>>) => HookReturn
  ): void;
  public static beforeFindAfterExpandIncludeAll<M extends Model>(
    this: ModelStatic<M>,
    fn: (options: FindOptions<Attributes<M>>) => HookReturn
  ): void;

  /**
   * A hook that is run before a find (select) query, after all option parsing is complete
   *
   * @param name
   * @param fn   A callback function that is called with options
   */
  public static beforeFindAfterOptions<M extends Model>(
    this: ModelStatic<M>,
    name: string, fn: (options: FindOptions<Attributes<M>>) => HookReturn
  ): void;
  public static beforeFindAfterOptions<M extends Model>(
    this: ModelStatic<M>,
    fn: (options: FindOptions<Attributes<M>>) => void
  ): HookReturn;

  /**
   * A hook that is run after a find (select) query
   *
   * @param name
   * @param fn   A callback function that is called with instance(s), options
   */
  public static afterFind<M extends Model>(
    this: ModelStatic<M>,
    name: string,
    fn: (instancesOrInstance: readonly M[] | M | null, options: FindOptions<Attributes<M>>) => HookReturn
  ): void;
  public static afterFind<M extends Model>(
    this: ModelStatic<M>,
    fn: (instancesOrInstance: readonly M[] | M | null, options: FindOptions<Attributes<M>>) => HookReturn
  ): void;

  /**
   * A hook that is run before sequelize.sync call
   *
   * @param fn   A callback function that is called with options passed to sequelize.sync
   */
  public static beforeBulkSync(name: string, fn: (options: SyncOptions) => HookReturn): void;
  public static beforeBulkSync(fn: (options: SyncOptions) => HookReturn): void;

  /**
   * A hook that is run after sequelize.sync call
   *
   * @param fn   A callback function that is called with options passed to sequelize.sync
   */
  public static afterBulkSync(name: string, fn: (options: SyncOptions) => HookReturn): void;
  public static afterBulkSync(fn: (options: SyncOptions) => HookReturn): void;

  /**
   * A hook that is run before Model.sync call
   *
   * @param fn   A callback function that is called with options passed to Model.sync
   */
  public static beforeSync(name: string, fn: (options: SyncOptions) => HookReturn): void;
  public static beforeSync(fn: (options: SyncOptions) => HookReturn): void;

  /**
   * A hook that is run after Model.sync call
   *
   * @param fn   A callback function that is called with options passed to Model.sync
   */
  public static afterSync(name: string, fn: (options: SyncOptions) => HookReturn): void;
  public static afterSync(fn: (options: SyncOptions) => HookReturn): void;

  public static runHooks(name: 'beforeAssociate', data: BeforeAssociateEventData, options: AssociationOptions<any>): void;
  public static runHooks(name: 'afterAssociate', data: AfterAssociateEventData, options: AssociationOptions<any>): void;

  /**
   * Creates an association between this (the source) and the provided target. The foreign key is added
   * on the target.
   *
   * Example: `User.hasOne(Profile)`. This will add userId to the profile table.
   *
   * @param target The model that will be associated with hasOne relationship
   * @param options Options for the association
   */
  public static hasOne<
    S extends Model,
    T extends Model,
    SKey extends AttributeNames<S>,
    TKey extends AttributeNames<T>,
  >(this: ModelStatic<S>, target: ModelStatic<T>, options?: HasOneOptions<SKey, TKey>): HasOne<S, T, SKey, TKey>;

  /**
   * Creates an association between this (the source) and the provided target. The foreign key is added on the
   * source.
   *
   * Example: `Profile.belongsTo(User)`. This will add userId to the profile table.
   *
   * @param target The model that will be associated with hasOne relationship
   * @param options Options for the association
   */
  public static belongsTo<
    S extends Model,
    T extends Model,
    SKey extends AttributeNames<S>,
    TKey extends AttributeNames<T>,
  >(this: ModelStatic<S>, target: ModelStatic<T>, options?: BelongsToOptions<SKey, TKey>): BelongsTo<S, T, SKey, TKey>;

  /**
   * Create an association that is either 1:m or n:m.
   *
   * ```js
   * // Create a 1:m association between user and project
   * User.hasMany(Project)
   * ```
   * ```js
   * // Create a n:m association between user and project
   * User.hasMany(Project)
   * Project.hasMany(User)
   * ```
   * By default, the name of the join table will be source+target, so in this case projectsusers. This can be
   * overridden by providing either a string or a Model as `through` in the options. If you use a through
   * model with custom attributes, these attributes can be set when adding / setting new associations in two
   * ways. Consider users and projects from before with a join table that stores whether the project has been
   * started yet:
   * ```js
   * class UserProjects extends Model {}
   * UserProjects.init({
   *   started: Sequelize.BOOLEAN
   * }, { sequelize })
   * User.hasMany(Project, { through: UserProjects })
   * Project.hasMany(User, { through: UserProjects })
   * ```
   * ```js
   * jan.addProject(homework, { started: false }) // The homework project is not started yet
   * jan.setProjects([makedinner, doshopping], { started: true}) // Both shopping and dinner have been
   * started
   * ```
   *
   * If you want to set several target instances, but with different attributes you have to set the
   * attributes on the instance, using a property with the name of the through model:
   *
   * ```js
   * p1.userprojects {
   *   started: true
   * }
   * user.setProjects([p1, p2], {started: false}) // The default value is false, but p1 overrides that.
   * ```
   *
   * Similarily, when fetching through a join table with custom attributes, these attributes will be
   * available as an object with the name of the through model.
   * ```js
   * user.getProjects().then(projects => {
   *   const p1 = projects[0]
   *   p1.userprojects.started // Is this project started yet?
   * })
   * ```
   *
   * @param target The model that will be associated with hasOne relationship
   * @param options Options for the association
   */
  public static hasMany<
    S extends Model,
    T extends Model,
    SKey extends AttributeNames<S>,
    TKey extends AttributeNames<T>,
  >(this: ModelStatic<S>, target: ModelStatic<T>, options?: HasManyOptions<SKey, TKey>): HasMany<S, T, SKey, TKey>;

  /**
   * Create an N:M association with a join table
   *
   * ```js
   * User.belongsToMany(Project)
   * Project.belongsToMany(User)
   * ```
   * By default, the name of the join table will be source+target, so in this case projectsusers. This can be
   * overridden by providing either a string or a Model as `through` in the options.
   *
   * If you use a through model with custom attributes, these attributes can be set when adding / setting new
   * associations in two ways. Consider users and projects from before with a join table that stores whether
   * the project has been started yet:
   * ```js
   * class UserProjects extends Model {}
   * UserProjects.init({
   *   started: Sequelize.BOOLEAN
   * }, { sequelize });
   * User.belongsToMany(Project, { through: UserProjects })
   * Project.belongsToMany(User, { through: UserProjects })
   * ```
   * ```js
   * jan.addProject(homework, { started: false }) // The homework project is not started yet
   * jan.setProjects([makedinner, doshopping], { started: true}) // Both shopping and dinner has been started
   * ```
   *
   * If you want to set several target instances, but with different attributes you have to set the
   * attributes on the instance, using a property with the name of the through model:
   *
   * ```js
   * p1.userprojects {
   *   started: true
   * }
   * user.setProjects([p1, p2], {started: false}) // The default value is false, but p1 overrides that.
   * ```
   *
   * Similarily, when fetching through a join table with custom attributes, these attributes will be
   * available as an object with the name of the through model.
   * ```js
   * user.getProjects().then(projects => {
   *   const p1 = projects[0]
   *   p1.userprojects.started // Is this project started yet?
   * })
   * ```
   *
   * @param target The model that will be associated with hasOne relationship
   * @param options Options for the association
   */
  public static belongsToMany<
    S extends Model,
    T extends Model,
    ThroughModel extends Model,
    SKey extends AttributeNames<S>,
    TKey extends AttributeNames<T>,
  >(
    this: ModelStatic<S>, target: ModelStatic<T>, options: BelongsToManyOptions<SKey, TKey, ThroughModel>
  ): BelongsToMany<S, T, ThroughModel, SKey, TKey>;

  /**
   * @private
   */
  public static _injectDependentVirtualAttributes(attributes: string[]): string[];

  /**
   * @private
   */
  public static _virtualAttributes: Set<string>;

  /**
   * Returns true if this instance has not yet been persisted to the database
   */
  public isNewRecord: boolean;

  /**
   * A reference to the sequelize instance
   */
  public sequelize: Sequelize;

  /**
   * Builds a new model instance.
   *
   * @param values an object of key value pairs
   */
  constructor(values?: MakeNullishOptional<TCreationAttributes>, options?: BuildOptions);

  /**
   * Get an object representing the query for this instance, use with `options.where`
   */
  public where(): object;

  /**
   * Get the value of the underlying data value
   */
  public getDataValue<K extends keyof TModelAttributes>(key: K): TModelAttributes[K];

  /**
   * Update the underlying data value
   */
  public setDataValue<K extends keyof TModelAttributes>(key: K, value: TModelAttributes[K]): void;

  /**
   * If no key is given, returns all values of the instance, also invoking virtual getters.
   *
   * If key is given and a field or virtual getter is present for the key it will call that getter - else it
   * will return the value for key.
   *
   * @param options.plain If set to true, included instances will be returned as plain objects
   */
  public get(options?: { plain?: boolean, clone?: boolean, raw?: boolean }): TModelAttributes;
  public get<K extends keyof this>(key: K, options?: { plain?: boolean, clone?: boolean, raw?: boolean }): this[K];
  public get(key: string, options?: { plain?: boolean, clone?: boolean, raw?: boolean}): unknown;

  /**
   * Set is used to update values on the instance (the sequelize representation of the instance that is,
   * remember that nothing will be persisted before you actually call `save`). In its most basic form `set`
   * will update a value stored in the underlying `dataValues` object. However, if a custom setter function
   * is defined for the key, that function will be called instead. To bypass the setter, you can pass `raw:
   * true` in the options object.
   *
   * If set is called with an object, it will loop over the object, and call set recursively for each key,
   * value pair. If you set raw to true, the underlying dataValues will either be set directly to the object
   * passed, or used to extend dataValues, if dataValues already contain values.
   *
   * When set is called, the previous value of the field is stored and sets a changed flag(see `changed`).
   *
   * Set can also be used to build instances for associations, if you have values for those.
   * When using set with associations you need to make sure the property key matches the alias of the
   * association while also making sure that the proper include options have been set (from .build() or
   * .findOne())
   *
   * If called with a dot.seperated key on a JSON/JSONB attribute it will set the value nested and flag the
   * entire object as changed.
   *
   * @param options.raw If set to true, field and virtual setters will be ignored
   * @param options.reset Clear all previously set data values
   */
  public set<K extends keyof TModelAttributes>(key: K, value: TModelAttributes[K], options?: SetOptions): this;
  public set(keys: Partial<TModelAttributes>, options?: SetOptions): this;
  public setAttributes<K extends keyof TModelAttributes>(key: K, value: TModelAttributes[K], options?: SetOptions): this;
  public setAttributes(keys: Partial<TModelAttributes>, options?: SetOptions): this;

  /**
   * If changed is called with a string it will return a boolean indicating whether the value of that key in
   * `dataValues` is different from the value in `_previousDataValues`.
   *
   * If changed is called without an argument, it will return an array of keys that have changed.
   *
   * If changed is called with two arguments, it will set the property to `dirty`.
   *
   * If changed is called without an argument and no keys have changed, it will return `false`.
   */
  public changed<K extends keyof this>(key: K): boolean;
  public changed<K extends keyof this>(key: K, dirty: boolean): void;
  public changed(): false | string[];

  /**
   * Returns the previous value for key from `_previousDataValues`.
   */
  public previous(): Partial<TModelAttributes>;
  public previous<K extends keyof TModelAttributes>(key: K): TModelAttributes[K] | undefined;

  /**
   * Validates this instance, and if the validation passes, persists it to the database.
   *
   * Returns a Promise that resolves to the saved instance (or rejects with a `Sequelize.ValidationError`, which will have a property for each of the fields for which the validation failed, with the error message for that field).
   *
   * This method is optimized to perform an UPDATE only into the fields that changed. If nothing has changed, no SQL query will be performed.
   *
   * This method is not aware of eager loaded associations. In other words, if some other model instance (child) was eager loaded with this instance (parent), and you change something in the child, calling `save()` will simply ignore the change that happened on the child.
   */
  public save(options?: SaveOptions<TModelAttributes>): Promise<this>;

  /**
   * Refresh the current instance in-place, i.e. update the object with current data from the DB and return
   * the same object. This is different from doing a `find(Instance.id)`, because that would create and
   * return a new instance. With this method, all references to the Instance are updated with the new data
   * and no new objects are created.
   */
  public reload(options?: FindOptions<TModelAttributes>): Promise<this>;

  /**
   * Validate the attribute of this instance according to validation rules set in the model definition.
   *
   * Emits null if and only if validation successful; otherwise an Error instance containing
   * { field name : [error msgs] } entries.
   *
   * @param options.skip An array of strings. All properties that are in this array will not be validated
   */
  public validate(options?: ValidationOptions): Promise<void>;

  /**
   * This is the same as calling `set` and then calling `save`.
   */
  public update<K extends keyof TModelAttributes>(key: K, value: TModelAttributes[K] | Col | Fn | Literal, options?: InstanceUpdateOptions<TModelAttributes>): Promise<this>;
  public update(
    keys: {
        [key in keyof TModelAttributes]?: TModelAttributes[key] | Fn | Col | Literal;
    },
    options?: InstanceUpdateOptions<TModelAttributes>
  ): Promise<this>;

  /**
   * Destroy the row corresponding to this instance. Depending on your setting for paranoid, the row will
   * either be completely deleted, or have its deletedAt timestamp set to the current time.
   */
  public destroy(options?: InstanceDestroyOptions): Promise<void>;

  /**
   * Restore the row corresponding to this instance. Only available for paranoid models.
   */
  public restore(options?: InstanceRestoreOptions): Promise<void>;

  /**
   * Increment the value of one or more columns. This is done in the database, which means it does not use
   * the values currently stored on the Instance. The increment is done using a
   * ```sql
   * SET column = column + X
   * ```
   * query. To get the correct value after an increment into the Instance you should do a reload.
   *
   * ```js
   * instance.increment('number') // increment number by 1
   * instance.increment(['number', 'count'], { by: 2 }) // increment number and count by 2
   * instance.increment({ answer: 42, tries: 1}, { by: 2 }) // increment answer by 42, and tries by 1.
   *                                                        // `by` is ignored, since each column has its own
   *                                                        // value
   * ```
   *
   * @param fields If a string is provided, that column is incremented by the value of `by` given in options.
   *               If an array is provided, the same is true for each column.
   *               If and object is provided, each column is incremented by the value given.
   */
  public increment<K extends keyof TModelAttributes>(
    fields: K | readonly K[] | Partial<TModelAttributes>,
    options?: IncrementDecrementOptionsWithBy<TModelAttributes>
  ): Promise<this>;

  /**
   * Decrement the value of one or more columns. This is done in the database, which means it does not use
   * the values currently stored on the Instance. The decrement is done using a
   * ```sql
   * SET column = column - X
   * ```
   * query. To get the correct value after an decrement into the Instance you should do a reload.
   *
   * ```js
   * instance.decrement('number') // decrement number by 1
   * instance.decrement(['number', 'count'], { by: 2 }) // decrement number and count by 2
   * instance.decrement({ answer: 42, tries: 1}, { by: 2 }) // decrement answer by 42, and tries by 1.
   *                                                        // `by` is ignored, since each column has its own
   *                                                        // value
   * ```
   *
   * @param fields If a string is provided, that column is decremented by the value of `by` given in options.
   *               If an array is provided, the same is true for each column.
   *               If and object is provided, each column is decremented by the value given
   */
  public decrement<K extends keyof TModelAttributes>(
    fields: K | readonly K[] | Partial<TModelAttributes>,
    options?: IncrementDecrementOptionsWithBy<TModelAttributes>
  ): Promise<this>;

  /**
   * Check whether all values of this and `other` Instance are the same
   */
  public equals(other: this): boolean;

  /**
   * Check if this is equal to one of `others` by calling equals
   */
  public equalsOneOf(others: readonly this[]): boolean;

  /**
   * Convert the instance to a JSON representation. Proxies to calling `get` with no keys. This means get all
   * values gotten from the DB, and apply all custom getters.
   */
  public toJSON<T extends TModelAttributes>(): T;
  public toJSON(): object;

  /**
   * Helper method to determine if a instance is "soft deleted". This is
   * particularly useful if the implementer renamed the deletedAt attribute to
   * something different. This method requires paranoid to be enabled.
   *
   * Throws an error if paranoid is not enabled.
   */
  public isSoftDeleted(): boolean;
}

/** @deprecated use ModelStatic */
export type ModelType<TModelAttributes = any, TCreationAttributes = TModelAttributes> = new () => Model<TModelAttributes, TCreationAttributes>;

/** @deprecated use ModelStatic */
export type ModelCtor<M extends Model> = ModelStatic<M>;

export type ModelDefined<S, T> = ModelStatic<Model<S, T>>;

// remove the existing constructor that tries to return `Model<{},{}>` which would be incompatible with models that have typing defined & replace with proper constructor.
export type ModelStatic<M extends Model> = OmitConstructors<typeof Model> & { new(): M };

/**
 * Type will be true is T is branded with Brand, false otherwise
 */
// How this works:
// - `A extends B` will be true if A has *at least* all the properties of B
// - If we do `A extends Omit<A, Checked>` - the result will only be true if A did not have Checked to begin with
// - So if we want to check if T is branded, we remove the brand, and check if they list of keys is still the same.
// we exclude Null & Undefined so "field: Brand<value> | null" is still detected as branded
// this is important because "Brand<value | null>" are transformed into "Brand<value> | null" to not break null & undefined
type IsBranded<T, Brand extends symbol> = keyof NonNullable<T> extends keyof Omit<NonNullable<T>, Brand>
  ? false
  : true;

type BrandedKeysOf<T, Brand extends symbol> = {
  [P in keyof T]-?: IsBranded<T[P], Brand> extends true ? P : never
}[keyof T];

/**
 * Dummy Symbol used as branding by {@link NonAttribute}.
 *
 * Do not export, Do not use.
 */
declare const NonAttributeBrand: unique symbol;

/**
 * This is a Branded Type.
 * You can use it to tag fields from your class that are NOT attributes.
 * They will be ignored by {@link InferAttributes} and {@link InferCreationAttributes}
 */
export type NonAttribute<T> =
  // we don't brand null & undefined as they can't have properties.
  // This means `NonAttribute<null>` will not work, but who makes an attribute that only accepts null?
  // Note that `NonAttribute<string | null>` does work!
  T extends null | undefined ? T
  : (T & { [NonAttributeBrand]?: true });

/**
 * Dummy Symbol used as branding by {@link ForeignKey}.
 *
 * Do not export, Do not use.
 */
declare const ForeignKeyBrand: unique symbol;

/**
 * This is a Branded Type.
 * You can use it to tag fields from your class that are foreign keys.
 * They will become optional in {@link Model.init} (as foreign keys are added by association methods, like {@link Model.hasMany}.
 */
export type ForeignKey<T> =
  // we don't brand null & undefined as they can't have properties.
  // This means `ForeignKey<null>` will not work, but who makes an attribute that only accepts null?
  // Note that `ForeignKey<string | null>` does work!
  T extends null | undefined ? T
  : (T & { [ForeignKeyBrand]?: true });

/**
 * Option bag for {@link InferAttributes}.
 *
 * - omit: properties to not treat as Attributes.
 */
type InferAttributesOptions<Excluded, > = { omit?: Excluded };

/**
 * Utility type to extract Attributes of a given Model class.
 *
 * It returns all instance properties defined in the Model, except:
 * - those inherited from Model (intermediate inheritance works),
 * - the ones whose type is a function,
 * - the ones manually excluded using the second parameter.
 * - the ones branded using {@link NonAttribute}
 *
 * It cannot detect whether something is a getter or not, you should use the `Excluded`
 * parameter to exclude getter & setters from the attribute list.
 *
 * @example
 * // listed attributes will be 'id' & 'firstName'.
 * class User extends Model<InferAttributes<User>> {
 *   id: number;
 *   firstName: string;
 * }
 *
 * @example
 * // listed attributes will be 'id' & 'firstName'.
 * // we're excluding the `name` getter & `projects` attribute using the `omit` option.
 * class User extends Model<InferAttributes<User, { omit: 'name' | 'projects' }>> {
 *   id: number;
 *   firstName: string;
 *
 *   // this is a getter, not an attribute. It should not be listed in attributes.
 *   get name(): string { return this.firstName; }
 *   // this is an association, it should not be listed in attributes
 *   projects?: Project[];
 * }
 *
 * @example
 * // listed attributes will be 'id' & 'firstName'.
 * // we're excluding the `name` getter & `test` attribute using the `NonAttribute` branded type.
 * class User extends Model<InferAttributes<User>> {
 *   id: number;
 *   firstName: string;
 *
 *   // this is a getter, not an attribute. It should not be listed in attributes.
 *   get name(): NonAttribute<string> { return this.firstName; }
 *   // this is an association, it should not be listed in attributes
 *   projects?: NonAttribute<Project[]>;
 * }
 */
export type InferAttributes<
  M extends Model,
  Options extends InferAttributesOptions<keyof M | never | ''> = { omit: never }
  > = {
  [Key in keyof M as InternalInferAttributeKeysFromFields<M, Key, Options>]: M[Key]
};

/**
 * Dummy Symbol used as branding by {@link CreationOptional}.
 *
 * Do not export, Do not use.
 */
declare const CreationAttributeBrand: unique symbol;

/**
 * This is a Branded Type.
 * You can use it to tag attributes that can be ommited during Model Creation.
 *
 * For use with {@link InferCreationAttributes}.
 */
export type CreationOptional<T> =
  // we don't brand null & undefined as they can't have properties.
  // This means `CreationOptional<null>` will not work, but who makes an attribute that only accepts null?
  // Note that `CreationOptional<string | null>` does work!
  T extends null | undefined ? T
  : (T & { [CreationAttributeBrand]?: true });

/**
 * Utility type to extract Creation Attributes of a given Model class.
 *
 * Works like {@link InferAttributes}, but fields that are tagged using
 *  {@link CreationOptional} will be optional.
 *
 * @example
 * class User extends Model<InferAttributes<User>, InferCreationAttributes<User>> {
 *   // this attribute is optional in Model#create
 *   declare id: CreationOptional<number>;
 *
 *   // this attribute is mandatory in Model#create
 *   declare name: string;
 * }
 */
export type InferCreationAttributes<
  M extends Model,
  Options extends InferAttributesOptions<keyof M | never | ''> = { omit: never }
  > = {
  [Key in keyof M as InternalInferAttributeKeysFromFields<M, Key, Options>]: IsBranded<M[Key], typeof CreationAttributeBrand> extends true
    ? (M[Key] | undefined)
    : M[Key]
};

/**
 * @private
 *
 * Internal type used by {@link InferCreationAttributes} and {@link InferAttributes} to exclude
 * attributes that are:
 * - functions
 * - branded using {@link NonAttribute}
 * - inherited from {@link Model}
 * - Excluded manually using {@link InferAttributesOptions#omit}
 */
type InternalInferAttributeKeysFromFields<M extends Model, Key extends keyof M, Options extends InferAttributesOptions<keyof M | never | ''>> =
  // functions are always excluded
  M[Key] extends AnyFunction ? never
  // fields inherited from Model are all excluded
  : Key extends keyof Model ? never
  // fields branded with NonAttribute are excluded
  : IsBranded<M[Key], typeof NonAttributeBrand> extends true ? never
  // check 'omit' option is provided & exclude those listed in it
  : Options['omit'] extends string ? (Key extends Options['omit'] ? never : Key)
  : Key

// in v7, we should be able to drop InferCreationAttributes and InferAttributes,
//  resolving this confusion.
/**
 * Returns the creation attributes of a given Model.
 *
 * This returns the Creation Attributes of a Model, it does not build them.
 * If you need to build them, use {@link InferCreationAttributes}.
 *
 * @example
 * function buildModel<M extends Model>(modelClass: ModelStatic<M>, attributes: CreationAttributes<M>) {}
 */
export type CreationAttributes<M extends Model | Hooks> = MakeNullishOptional<M['_creationAttributes']>;

/**
 * Returns the creation attributes of a given Model.
 *
 * This returns the Attributes of a Model that have already been defined, it does not build them.
 * If you need to build them, use {@link InferAttributes}.
 *
 * @example
 * function getValue<M extends Model>(modelClass: ModelStatic<M>, attribute: keyof Attributes<M>) {}
 */
export type Attributes<M extends Model | Hooks> = M['_attributes'];

export type AttributeNames<M extends Model | Hooks> = Extract<keyof M['_attributes'], string>;

export function isModelStatic<M extends Model>(val: any): val is ModelStatic<M>;

/**
 * Returns true if a & b are the same model.
 * The difference with doing `a === b` is that this method will also
 * return true if one of the models is a scoped ones.
 *
 * @example
 * isSameModel(a, a.scope('myScope')) // true;
 *
 * @param {Model} a
 * @param {Model} b
 */
export function isSameModel(a: ModelStatic<any>, b: ModelStatic<any>): boolean;<|MERGE_RESOLUTION|>--- conflicted
+++ resolved
@@ -2679,21 +2679,6 @@
   public static describe(): Promise<object>;
 
   /**
-<<<<<<< HEAD
-   * Returns a model without scope, including the default scope.
-   *
-   * If you want to access the Model Class in its state before any scope was applied, use {@link Model.withInitialScope}.
-   */
-  public static unscoped<M extends Model>(this: ModelStatic<M>): ModelStatic<M>;
-
-  /**
-   * Returns the base model, before any {@link Model.unscoped} or {@link Model.scope} call was applied.
-   */
-  public static withInitialScope<M extends Model>(this: ModelStatic<M>): ModelStatic<M>;
-
-  /**
-=======
->>>>>>> 93267d35
    * A hook that is run before validation
    *
    * @param name
